--- conflicted
+++ resolved
@@ -1,33 +1,25 @@
 {
   "copyright": "Copyright 2025 MLB Advanced Media, L.P.  Use of any content on this page acknowledges agreement to the terms posted here http://gdx.mlb.com/components/copyright.txt",
-  "totalItems": 13,
+  "totalItems": 15,
   "totalEvents": 0,
-  "totalGames": 13,
-<<<<<<< HEAD
-  "totalGamesInProgress": 1,
-=======
-  "totalGamesInProgress": 6,
->>>>>>> 23b9862a
+  "totalGames": 15,
+  "totalGamesInProgress": 9,
   "dates": [
     {
-      "date": "2025-06-05",
-      "totalItems": 13,
+      "date": "2025-06-06",
+      "totalItems": 15,
       "totalEvents": 0,
-      "totalGames": 13,
-<<<<<<< HEAD
-      "totalGamesInProgress": 1,
-=======
-      "totalGamesInProgress": 6,
->>>>>>> 23b9862a
+      "totalGames": 15,
+      "totalGamesInProgress": 9,
       "games": [
         {
-          "gamePk": 777640,
-          "gameGuid": "4bd28a8f-68be-455e-bbbf-bc18fbc82545",
-          "link": "/api/v1.1/game/777640/feed/live",
+          "gamePk": 777625,
+          "gameGuid": "a2cf9b29-cc6b-4044-bd3d-717ec9f6ac67",
+          "link": "/api/v1.1/game/777625/feed/live",
           "gameType": "R",
           "season": "2025",
-          "gameDate": "2025-06-05T16:15:00Z",
-          "officialDate": "2025-06-05",
+          "gameDate": "2025-06-06T17:10:00Z",
+          "officialDate": "2025-06-06",
           "status": {
             "abstractGameState": "Final",
             "codedGameState": "F",
@@ -39,80 +31,11 @@
           "teams": {
             "away": {
               "leagueRecord": {
-                "wins": 31,
-                "losses": 31,
-                "pct": ".500"
-              },
-              "score": 11,
-              "team": {
-                "springLeague": {
-                  "id": 114,
-                  "name": "Cactus League",
-                  "link": "/api/v1/league/114",
-                  "abbreviation": "CL"
-                },
-                "allStarStatus": "N",
-                "id": 109,
-                "name": "Arizona Diamondbacks",
-                "link": "/api/v1/teams/109",
-                "season": 2025,
-                "venue": {
-                  "id": 15,
-                  "name": "Chase Field",
-                  "link": "/api/v1/venues/15"
-                },
-                "springVenue": {
-                  "id": 4249,
-                  "link": "/api/v1/venues/4249"
-                },
-                "teamCode": "ari",
-                "fileCode": "ari",
-                "abbreviation": "AZ",
-                "teamName": "D-backs",
-                "locationName": "Phoenix",
-                "firstYearOfPlay": "1996",
-                "league": {
-                  "id": 104,
-                  "name": "National League",
-                  "link": "/api/v1/league/104"
-                },
-                "division": {
-                  "id": 203,
-                  "name": "National League West",
-                  "link": "/api/v1/divisions/203"
-                },
-                "sport": {
-                  "id": 1,
-                  "link": "/api/v1/sports/1",
-                  "name": "Major League Baseball"
-                },
-                "shortName": "Arizona",
-                "franchiseName": "Arizona",
-                "clubName": "Diamondbacks",
-                "active": true
-              },
-              "isWinner": true,
-              "probablePitcher": {
-                "id": 694297,
-                "fullName": "Brandon Pfaadt",
-                "link": "/api/v1/people/694297"
-              },
-              "splitSquad": false,
-              "seriesNumber": 20,
-              "springLeague": {
-                "id": 114,
-                "name": "Cactus League",
-                "link": "/api/v1/league/114",
-                "abbreviation": "CL"
-              }
-            },
-            "home": {
-              "leagueRecord": {
-                "wins": 27,
-                "losses": 34,
-                "pct": ".443"
-              },
-              "score": 10,
+                "wins": 23,
+                "losses": 38,
+                "pct": ".377"
+              },
+              "score": 3,
               "team": {
                 "springLeague": {
                   "id": 115,
@@ -121,25 +44,25 @@
                   "abbreviation": "GL"
                 },
                 "allStarStatus": "N",
-                "id": 144,
-                "name": "Atlanta Braves",
-                "link": "/api/v1/teams/144",
+                "id": 146,
+                "name": "Miami Marlins",
+                "link": "/api/v1/teams/146",
                 "season": 2025,
                 "venue": {
-                  "id": 4705,
-                  "name": "Truist Park",
-                  "link": "/api/v1/venues/4705"
+                  "id": 4169,
+                  "name": "loanDepot park",
+                  "link": "/api/v1/venues/4169"
                 },
                 "springVenue": {
-                  "id": 5380,
-                  "link": "/api/v1/venues/5380"
-                },
-                "teamCode": "atl",
-                "fileCode": "atl",
-                "abbreviation": "ATL",
-                "teamName": "Braves",
-                "locationName": "Atlanta",
-                "firstYearOfPlay": "1871",
+                  "id": 2520,
+                  "link": "/api/v1/venues/2520"
+                },
+                "teamCode": "mia",
+                "fileCode": "mia",
+                "abbreviation": "MIA",
+                "teamName": "Marlins",
+                "locationName": "Miami",
+                "firstYearOfPlay": "1991",
                 "league": {
                   "id": 104,
                   "name": "National League",
@@ -155,19 +78,88 @@
                   "link": "/api/v1/sports/1",
                   "name": "Major League Baseball"
                 },
-                "shortName": "Atlanta",
-                "franchiseName": "Atlanta",
-                "clubName": "Braves",
+                "shortName": "Miami",
+                "franchiseName": "Miami",
+                "clubName": "Marlins",
                 "active": true
               },
               "isWinner": false,
               "probablePitcher": {
-                "id": 656550,
-                "fullName": "Grant Holmes",
-                "link": "/api/v1/people/656550"
+                "id": 665795,
+                "fullName": "Edward Cabrera",
+                "link": "/api/v1/people/665795"
               },
               "splitSquad": false,
-              "seriesNumber": 20,
+              "seriesNumber": 21,
+              "springLeague": {
+                "id": 115,
+                "name": "Grapefruit League",
+                "link": "/api/v1/league/115",
+                "abbreviation": "GL"
+              }
+            },
+            "home": {
+              "leagueRecord": {
+                "wins": 34,
+                "losses": 29,
+                "pct": ".540"
+              },
+              "score": 4,
+              "team": {
+                "springLeague": {
+                  "id": 115,
+                  "name": "Grapefruit League",
+                  "link": "/api/v1/league/115",
+                  "abbreviation": "GL"
+                },
+                "allStarStatus": "N",
+                "id": 139,
+                "name": "Tampa Bay Rays",
+                "link": "/api/v1/teams/139",
+                "season": 2025,
+                "venue": {
+                  "id": 2523,
+                  "name": "George M. Steinbrenner Field",
+                  "link": "/api/v1/venues/2523"
+                },
+                "springVenue": {
+                  "id": 2534,
+                  "link": "/api/v1/venues/2534"
+                },
+                "teamCode": "tba",
+                "fileCode": "tb",
+                "abbreviation": "TB",
+                "teamName": "Rays",
+                "locationName": "Tampa",
+                "firstYearOfPlay": "1996",
+                "league": {
+                  "id": 103,
+                  "name": "American League",
+                  "link": "/api/v1/league/103"
+                },
+                "division": {
+                  "id": 201,
+                  "name": "American League East",
+                  "link": "/api/v1/divisions/201"
+                },
+                "sport": {
+                  "id": 1,
+                  "link": "/api/v1/sports/1",
+                  "name": "Major League Baseball"
+                },
+                "shortName": "Tampa Bay",
+                "franchiseName": "Tampa Bay",
+                "clubName": "Rays",
+                "active": true
+              },
+              "isWinner": true,
+              "probablePitcher": {
+                "id": 641793,
+                "fullName": "Zack Littell",
+                "link": "/api/v1/people/641793"
+              },
+              "splitSquad": false,
+              "seriesNumber": 21,
               "springLeague": {
                 "id": 115,
                 "name": "Grapefruit League",
@@ -177,12 +169,12 @@
             }
           },
           "venue": {
-            "id": 4705,
-            "name": "Truist Park",
-            "link": "/api/v1/venues/4705"
+            "id": 2523,
+            "name": "George M. Steinbrenner Field",
+            "link": "/api/v1/venues/2523"
           },
           "content": {
-            "link": "/api/v1/game/777640/content"
+            "link": "/api/v1/game/777625/content"
           },
           "isTie": false,
           "gameNumber": 1,
@@ -190,14 +182,14 @@
           "doubleHeader": "N",
           "gamedayType": "P",
           "tiebreaker": "N",
-          "calendarEventID": "14-777640-2025-06-05",
+          "calendarEventID": "14-777625-2025-06-06",
           "seasonDisplay": "2025",
           "dayNight": "day",
           "scheduledInnings": 9,
           "reverseHomeAwayStatus": false,
           "inningBreakLength": 120,
           "gamesInSeries": 3,
-          "seriesGameNumber": 3,
+          "seriesGameNumber": 1,
           "seriesDescription": "Regular Season",
           "recordSource": "S",
           "ifNecessary": "N",
@@ -205,272 +197,708 @@
           "lineups": {
             "homePlayers": [
               {
-                "id": 660670,
-                "fullName": "Ronald Acu\u00f1a Jr.",
-                "link": "/api/v1/people/660670",
-                "firstName": "Ronald",
-                "lastName": "Acu\u00f1a",
+                "id": 666139,
+                "fullName": "Josh Lowe",
+                "link": "/api/v1/people/666139",
+                "firstName": "Joshua",
+                "lastName": "Lowe",
                 "primaryPosition": {
                   "code": "9",
                   "name": "Outfielder",
                   "type": "Outfielder",
                   "abbreviation": "RF"
                 },
-                "useName": "Ronald"
-              },
-              {
-                "id": 686948,
-                "fullName": "Drake Baldwin",
-                "link": "/api/v1/people/686948",
-                "firstName": "Drake",
-                "lastName": "Baldwin",
+                "useName": "Josh"
+              },
+              {
+                "id": 664040,
+                "fullName": "Brandon Lowe",
+                "link": "/api/v1/people/664040",
+                "firstName": "Brandon",
+                "lastName": "Lowe",
+                "primaryPosition": {
+                  "code": "10",
+                  "name": "Designated Hitter",
+                  "type": "Hitter",
+                  "abbreviation": "DH"
+                },
+                "useName": "Brandon"
+              },
+              {
+                "id": 691406,
+                "fullName": "Junior Caminero",
+                "link": "/api/v1/people/691406",
+                "firstName": "Junior",
+                "lastName": "Caminero",
+                "primaryPosition": {
+                  "code": "5",
+                  "name": "Third Base",
+                  "type": "Infielder",
+                  "abbreviation": "3B"
+                },
+                "useName": "Junior"
+              },
+              {
+                "id": 666018,
+                "fullName": "Jonathan Aranda",
+                "link": "/api/v1/people/666018",
+                "firstName": "Jonathan",
+                "lastName": "Aranda",
+                "primaryPosition": {
+                  "code": "3",
+                  "name": "First Base",
+                  "type": "Infielder",
+                  "abbreviation": "1B"
+                },
+                "useName": "Jonathan"
+              },
+              {
+                "id": 663968,
+                "fullName": "Jake Mangum",
+                "link": "/api/v1/people/663968",
+                "firstName": "Jake",
+                "lastName": "Mangum",
+                "primaryPosition": {
+                  "code": "8",
+                  "name": "Outfielder",
+                  "type": "Outfielder",
+                  "abbreviation": "CF"
+                },
+                "useName": "Jake"
+              },
+              {
+                "id": 676609,
+                "fullName": "Jos\u00e9 Caballero",
+                "link": "/api/v1/people/676609",
+                "firstName": "Jos\u00e9",
+                "lastName": "Caballero",
+                "primaryPosition": {
+                  "code": "7",
+                  "name": "Outfielder",
+                  "type": "Outfielder",
+                  "abbreviation": "LF"
+                },
+                "useName": "Jos\u00e9"
+              },
+              {
+                "id": 642136,
+                "fullName": "Matt Thaiss",
+                "link": "/api/v1/people/642136",
+                "firstName": "Matthew",
+                "lastName": "Thaiss",
                 "primaryPosition": {
                   "code": "2",
                   "name": "Catcher",
                   "type": "Catcher",
                   "abbreviation": "C"
                 },
-                "useName": "Drake"
-              },
-              {
-                "id": 663586,
-                "fullName": "Austin Riley",
-                "link": "/api/v1/people/663586",
-                "firstName": "Michael",
-                "lastName": "Riley",
-                "primaryPosition": {
-                  "code": "5",
-                  "name": "Third Base",
-                  "type": "Infielder",
-                  "abbreviation": "3B"
-                },
-                "useName": "Austin"
-              },
-              {
-                "id": 621566,
-                "fullName": "Matt Olson",
-                "link": "/api/v1/people/621566",
-                "firstName": "Matthew",
-                "lastName": "Olson",
-                "primaryPosition": {
-                  "code": "3",
-                  "name": "First Base",
-                  "type": "Infielder",
-                  "abbreviation": "1B"
-                },
                 "useName": "Matt"
               },
               {
-                "id": 542303,
-                "fullName": "Marcell Ozuna",
-                "link": "/api/v1/people/542303",
-                "firstName": "Marcell",
-                "lastName": "Ozuna",
+                "id": 678554,
+                "fullName": "Curtis Mead",
+                "link": "/api/v1/people/678554",
+                "firstName": "Curtis",
+                "lastName": "Mead",
+                "primaryPosition": {
+                  "code": "4",
+                  "name": "Second Base",
+                  "type": "Infielder",
+                  "abbreviation": "2B"
+                },
+                "useName": "Curtis"
+              },
+              {
+                "id": 670764,
+                "fullName": "Taylor Walls",
+                "link": "/api/v1/people/670764",
+                "firstName": "Taylor",
+                "lastName": "Walls",
+                "primaryPosition": {
+                  "code": "6",
+                  "name": "Shortstop",
+                  "type": "Infielder",
+                  "abbreviation": "SS"
+                },
+                "useName": "Taylor"
+              }
+            ],
+            "awayPlayers": [
+              {
+                "id": 669364,
+                "fullName": "Xavier Edwards",
+                "link": "/api/v1/people/669364",
+                "firstName": "Xavier",
+                "lastName": "Edwards",
+                "primaryPosition": {
+                  "code": "4",
+                  "name": "Second Base",
+                  "type": "Infielder",
+                  "abbreviation": "2B"
+                },
+                "useName": "Xavier"
+              },
+              {
+                "id": 660821,
+                "fullName": "Jes\u00fas S\u00e1nchez",
+                "link": "/api/v1/people/660821",
+                "firstName": "Jes\u00fas",
+                "lastName": "S\u00e1nchez",
                 "primaryPosition": {
                   "code": "10",
                   "name": "Designated Hitter",
                   "type": "Hitter",
                   "abbreviation": "DH"
                 },
-                "useName": "Marcell"
-              },
-              {
-                "id": 645277,
-                "fullName": "Ozzie Albies",
-                "link": "/api/v1/people/645277",
-                "firstName": "Ozhaino",
-                "lastName": "Albies",
-                "primaryPosition": {
-                  "code": "4",
-                  "name": "Second Base",
-                  "type": "Infielder",
-                  "abbreviation": "2B"
-                },
-                "useName": "Ozzie"
-              },
-              {
-                "id": 657077,
-                "fullName": "Alex Verdugo",
-                "link": "/api/v1/people/657077",
-                "firstName": "Alexander",
-                "lastName": "Verdugo",
-                "primaryPosition": {
-                  "code": "7",
-                  "name": "Outfielder",
-                  "type": "Outfielder",
-                  "abbreviation": "LF"
-                },
-                "useName": "Alex"
-              },
-              {
-                "id": 669397,
-                "fullName": "Nick Allen",
-                "link": "/api/v1/people/669397",
-                "firstName": "Nicholas",
-                "lastName": "Allen",
+                "useName": "Jes\u00fas"
+              },
+              {
+                "id": 672640,
+                "fullName": "Otto Lopez",
+                "link": "/api/v1/people/672640",
+                "firstName": "Otto",
+                "lastName": "Lopez",
                 "primaryPosition": {
                   "code": "6",
                   "name": "Shortstop",
                   "type": "Infielder",
                   "abbreviation": "SS"
                 },
-                "useName": "Nick"
-              },
-              {
-                "id": 671739,
-                "fullName": "Michael Harris II",
-                "link": "/api/v1/people/671739",
-                "firstName": "Michael",
-                "lastName": "Harris",
-                "primaryPosition": {
-                  "code": "8",
-                  "name": "Outfielder",
-                  "type": "Outfielder",
-                  "abbreviation": "CF"
-                },
-                "useName": "Michael"
-              }
-            ],
-            "awayPlayers": [
-              {
-                "id": 682998,
-                "fullName": "Corbin Carroll",
-                "link": "/api/v1/people/682998",
-                "firstName": "Corbin",
-                "lastName": "Carroll",
-                "primaryPosition": {
-                  "code": "9",
-                  "name": "Outfielder",
-                  "type": "Outfielder",
-                  "abbreviation": "RF"
-                },
-                "useName": "Corbin"
-              },
-              {
-                "id": 606466,
-                "fullName": "Ketel Marte",
-                "link": "/api/v1/people/606466",
-                "firstName": "Ketel",
-                "lastName": "Marte",
-                "primaryPosition": {
-                  "code": "4",
-                  "name": "Second Base",
-                  "type": "Infielder",
-                  "abbreviation": "2B"
-                },
-                "useName": "Ketel"
-              },
-              {
-                "id": 672695,
-                "fullName": "Geraldo Perdomo",
-                "link": "/api/v1/people/672695",
-                "firstName": "Geraldo",
-                "lastName": "Perdomo",
-                "primaryPosition": {
-                  "code": "6",
-                  "name": "Shortstop",
-                  "type": "Infielder",
-                  "abbreviation": "SS"
-                },
-                "useName": "Geraldo"
-              },
-              {
-                "id": 647304,
-                "fullName": "Josh Naylor",
-                "link": "/api/v1/people/647304",
-                "firstName": "Joshua-Douglas",
-                "lastName": "Naylor",
-                "primaryPosition": {
-                  "code": "10",
-                  "name": "Designated Hitter",
-                  "type": "Hitter",
-                  "abbreviation": "DH"
-                },
-                "useName": "Josh"
-              },
-              {
-                "id": 553993,
-                "fullName": "Eugenio Su\u00e1rez",
-                "link": "/api/v1/people/553993",
-                "firstName": "Eugenio",
-                "lastName": "Su\u00e1rez",
-                "primaryPosition": {
-                  "code": "5",
-                  "name": "Third Base",
-                  "type": "Infielder",
-                  "abbreviation": "3B"
-                },
-                "useName": "Eugenio"
-              },
-              {
-                "id": 666971,
-                "fullName": "Lourdes Gurriel Jr.",
-                "link": "/api/v1/people/666971",
-                "firstName": "Lourdes",
-                "lastName": "Gurriel",
-                "primaryPosition": {
-                  "code": "7",
-                  "name": "Outfielder",
-                  "type": "Outfielder",
-                  "abbreviation": "LF"
-                },
-                "useName": "Lourdes"
-              },
-              {
-                "id": 656976,
-                "fullName": "Pavin Smith",
-                "link": "/api/v1/people/656976",
-                "firstName": "Pavin",
-                "lastName": "Smith",
-                "primaryPosition": {
-                  "code": "3",
-                  "name": "First Base",
-                  "type": "Infielder",
-                  "abbreviation": "1B"
-                },
-                "useName": "Pavin"
-              },
-              {
-                "id": 677950,
-                "fullName": "Alek Thomas",
-                "link": "/api/v1/people/677950",
-                "firstName": "Alek",
-                "lastName": "Thomas",
-                "primaryPosition": {
-                  "code": "8",
-                  "name": "Outfielder",
-                  "type": "Outfielder",
-                  "abbreviation": "CF"
-                },
-                "useName": "Alek"
-              },
-              {
-                "id": 645444,
-                "fullName": "Jose Herrera",
-                "link": "/api/v1/people/645444",
-                "firstName": "Jose",
-                "lastName": "Herrera",
+                "useName": "Otto"
+              },
+              {
+                "id": 682663,
+                "fullName": "Agust\u00edn Ram\u00edrez",
+                "link": "/api/v1/people/682663",
+                "firstName": "Agust\u00edn",
+                "lastName": "Ram\u00edrez",
                 "primaryPosition": {
                   "code": "2",
                   "name": "Catcher",
                   "type": "Catcher",
                   "abbreviation": "C"
                 },
-                "useName": "Jose"
+                "useName": "Agust\u00edn"
+              },
+              {
+                "id": 689414,
+                "fullName": "Liam Hicks",
+                "link": "/api/v1/people/689414",
+                "firstName": "Liam",
+                "lastName": "Hicks",
+                "primaryPosition": {
+                  "code": "3",
+                  "name": "First Base",
+                  "type": "Infielder",
+                  "abbreviation": "1B"
+                },
+                "useName": "Liam"
+              },
+              {
+                "id": 676572,
+                "fullName": "Eric Wagaman",
+                "link": "/api/v1/people/676572",
+                "firstName": "Eric",
+                "lastName": "Wagaman",
+                "primaryPosition": {
+                  "code": "7",
+                  "name": "Outfielder",
+                  "type": "Outfielder",
+                  "abbreviation": "LF"
+                },
+                "useName": "Eric"
+              },
+              {
+                "id": 681715,
+                "fullName": "Heriberto Hernandez",
+                "link": "/api/v1/people/681715",
+                "firstName": "Heriberto",
+                "lastName": "Hernandez",
+                "primaryPosition": {
+                  "code": "9",
+                  "name": "Outfielder",
+                  "type": "Outfielder",
+                  "abbreviation": "RF"
+                },
+                "useName": "Heriberto"
+              },
+              {
+                "id": 681393,
+                "fullName": "Connor Norby",
+                "link": "/api/v1/people/681393",
+                "firstName": "Connor",
+                "lastName": "Norby",
+                "primaryPosition": {
+                  "code": "5",
+                  "name": "Third Base",
+                  "type": "Infielder",
+                  "abbreviation": "3B"
+                },
+                "useName": "Connor"
+              },
+              {
+                "id": 667472,
+                "fullName": "Dane Myers",
+                "link": "/api/v1/people/667472",
+                "firstName": "Dane",
+                "lastName": "Myers",
+                "primaryPosition": {
+                  "code": "8",
+                  "name": "Outfielder",
+                  "type": "Outfielder",
+                  "abbreviation": "CF"
+                },
+                "useName": "Dane"
               }
             ]
           }
         },
         {
-          "gamePk": 777642,
-          "gameGuid": "fb99d1e8-0d0f-4ad9-ba05-e32ddc0b28b4",
-          "link": "/api/v1.1/game/777642/feed/live",
+          "gamePk": 777621,
+          "gameGuid": "6705e045-0539-423b-8a75-491cb93eebb0",
+          "link": "/api/v1.1/game/777621/feed/live",
           "gameType": "R",
           "season": "2025",
-          "gameDate": "2025-06-05T17:45:00Z",
-          "officialDate": "2025-06-05",
-          "rescheduledFrom": "2025-06-04T17:45:00Z",
-          "rescheduledFromDate": "2025-06-04",
+          "gameDate": "2025-06-06T22:40:00Z",
+          "officialDate": "2025-06-06",
+          "status": {
+            "abstractGameState": "Live",
+            "codedGameState": "I",
+            "detailedState": "In Progress",
+            "statusCode": "I",
+            "startTimeTBD": false,
+            "abstractGameCode": "L"
+          },
+          "teams": {
+            "away": {
+              "leagueRecord": {
+                "wins": 37,
+                "losses": 25,
+                "pct": ".597"
+              },
+              "score": 4,
+              "team": {
+                "springLeague": {
+                  "id": 115,
+                  "name": "Grapefruit League",
+                  "link": "/api/v1/league/115",
+                  "abbreviation": "GL"
+                },
+                "allStarStatus": "N",
+                "id": 143,
+                "name": "Philadelphia Phillies",
+                "link": "/api/v1/teams/143",
+                "season": 2025,
+                "venue": {
+                  "id": 2681,
+                  "name": "Citizens Bank Park",
+                  "link": "/api/v1/venues/2681"
+                },
+                "springVenue": {
+                  "id": 2700,
+                  "link": "/api/v1/venues/2700"
+                },
+                "teamCode": "phi",
+                "fileCode": "phi",
+                "abbreviation": "PHI",
+                "teamName": "Phillies",
+                "locationName": "Philadelphia",
+                "firstYearOfPlay": "1883",
+                "league": {
+                  "id": 104,
+                  "name": "National League",
+                  "link": "/api/v1/league/104"
+                },
+                "division": {
+                  "id": 204,
+                  "name": "National League East",
+                  "link": "/api/v1/divisions/204"
+                },
+                "sport": {
+                  "id": 1,
+                  "link": "/api/v1/sports/1",
+                  "name": "Major League Baseball"
+                },
+                "shortName": "Philadelphia",
+                "franchiseName": "Philadelphia",
+                "clubName": "Phillies",
+                "active": true
+              },
+              "probablePitcher": {
+                "id": 605452,
+                "fullName": "Joe Ross",
+                "link": "/api/v1/people/605452"
+              },
+              "splitSquad": false,
+              "seriesNumber": 21,
+              "springLeague": {
+                "id": 115,
+                "name": "Grapefruit League",
+                "link": "/api/v1/league/115",
+                "abbreviation": "GL"
+              }
+            },
+            "home": {
+              "leagueRecord": {
+                "wins": 23,
+                "losses": 40,
+                "pct": ".365"
+              },
+              "score": 4,
+              "team": {
+                "springLeague": {
+                  "id": 115,
+                  "name": "Grapefruit League",
+                  "link": "/api/v1/league/115",
+                  "abbreviation": "GL"
+                },
+                "allStarStatus": "N",
+                "id": 134,
+                "name": "Pittsburgh Pirates",
+                "link": "/api/v1/teams/134",
+                "season": 2025,
+                "venue": {
+                  "id": 31,
+                  "name": "PNC Park",
+                  "link": "/api/v1/venues/31"
+                },
+                "springVenue": {
+                  "id": 2526,
+                  "link": "/api/v1/venues/2526"
+                },
+                "teamCode": "pit",
+                "fileCode": "pit",
+                "abbreviation": "PIT",
+                "teamName": "Pirates",
+                "locationName": "Pittsburgh",
+                "firstYearOfPlay": "1882",
+                "league": {
+                  "id": 104,
+                  "name": "National League",
+                  "link": "/api/v1/league/104"
+                },
+                "division": {
+                  "id": 205,
+                  "name": "National League Central",
+                  "link": "/api/v1/divisions/205"
+                },
+                "sport": {
+                  "id": 1,
+                  "link": "/api/v1/sports/1",
+                  "name": "Major League Baseball"
+                },
+                "shortName": "Pittsburgh",
+                "franchiseName": "Pittsburgh",
+                "clubName": "Pirates",
+                "active": true
+              },
+              "probablePitcher": {
+                "id": 663559,
+                "fullName": "Bailey Falter",
+                "link": "/api/v1/people/663559"
+              },
+              "splitSquad": false,
+              "seriesNumber": 21,
+              "springLeague": {
+                "id": 115,
+                "name": "Grapefruit League",
+                "link": "/api/v1/league/115",
+                "abbreviation": "GL"
+              }
+            }
+          },
+          "venue": {
+            "id": 31,
+            "name": "PNC Park",
+            "link": "/api/v1/venues/31"
+          },
+          "content": {
+            "link": "/api/v1/game/777621/content"
+          },
+          "gameNumber": 1,
+          "publicFacing": true,
+          "doubleHeader": "N",
+          "gamedayType": "P",
+          "tiebreaker": "N",
+          "calendarEventID": "14-777621-2025-06-06",
+          "seasonDisplay": "2025",
+          "dayNight": "night",
+          "scheduledInnings": 9,
+          "reverseHomeAwayStatus": false,
+          "inningBreakLength": 120,
+          "gamesInSeries": 3,
+          "seriesGameNumber": 1,
+          "seriesDescription": "Regular Season",
+          "recordSource": "S",
+          "ifNecessary": "N",
+          "ifNecessaryDescription": "Normal Game",
+          "lineups": {
+            "homePlayers": [
+              {
+                "id": 665833,
+                "fullName": "Oneil Cruz",
+                "link": "/api/v1/people/665833",
+                "firstName": "Oneil",
+                "lastName": "Cruz",
+                "primaryPosition": {
+                  "code": "8",
+                  "name": "Outfielder",
+                  "type": "Outfielder",
+                  "abbreviation": "CF"
+                },
+                "useName": "Oneil"
+              },
+              {
+                "id": 693304,
+                "fullName": "Nick Gonzales",
+                "link": "/api/v1/people/693304",
+                "firstName": "Nicholas",
+                "lastName": "Gonzales",
+                "primaryPosition": {
+                  "code": "4",
+                  "name": "Second Base",
+                  "type": "Infielder",
+                  "abbreviation": "2B"
+                },
+                "useName": "Nick"
+              },
+              {
+                "id": 668804,
+                "fullName": "Bryan Reynolds",
+                "link": "/api/v1/people/668804",
+                "firstName": "Bryan",
+                "lastName": "Reynolds",
+                "primaryPosition": {
+                  "code": "10",
+                  "name": "Designated Hitter",
+                  "type": "Hitter",
+                  "abbreviation": "DH"
+                },
+                "useName": "Bryan"
+              },
+              {
+                "id": 687462,
+                "fullName": "Spencer Horwitz",
+                "link": "/api/v1/people/687462",
+                "firstName": "Spencer",
+                "lastName": "Horwitz",
+                "primaryPosition": {
+                  "code": "3",
+                  "name": "First Base",
+                  "type": "Infielder",
+                  "abbreviation": "1B"
+                },
+                "useName": "Spencer"
+              },
+              {
+                "id": 672744,
+                "fullName": "Alexander Canario",
+                "link": "/api/v1/people/672744",
+                "firstName": "Alexander",
+                "lastName": "Canario",
+                "primaryPosition": {
+                  "code": "7",
+                  "name": "Outfielder",
+                  "type": "Outfielder",
+                  "abbreviation": "LF"
+                },
+                "useName": "Alexander"
+              },
+              {
+                "id": 682848,
+                "fullName": "Endy Rodr\u00edguez",
+                "link": "/api/v1/people/682848",
+                "firstName": "Endy",
+                "lastName": "Rodr\u00edguez",
+                "primaryPosition": {
+                  "code": "2",
+                  "name": "Catcher",
+                  "type": "Catcher",
+                  "abbreviation": "C"
+                },
+                "useName": "Endy"
+              },
+              {
+                "id": 624428,
+                "fullName": "Adam Frazier",
+                "link": "/api/v1/people/624428",
+                "firstName": "Adam",
+                "lastName": "Frazier",
+                "primaryPosition": {
+                  "code": "9",
+                  "name": "Outfielder",
+                  "type": "Outfielder",
+                  "abbreviation": "RF"
+                },
+                "useName": "Adam"
+              },
+              {
+                "id": 669707,
+                "fullName": "Jared Triolo",
+                "link": "/api/v1/people/669707",
+                "firstName": "Jared",
+                "lastName": "Triolo",
+                "primaryPosition": {
+                  "code": "5",
+                  "name": "Third Base",
+                  "type": "Infielder",
+                  "abbreviation": "3B"
+                },
+                "useName": "Jared"
+              },
+              {
+                "id": 643396,
+                "fullName": "Isiah Kiner-Falefa",
+                "link": "/api/v1/people/643396",
+                "firstName": "Isiah",
+                "lastName": "Kiner-Falefa",
+                "primaryPosition": {
+                  "code": "6",
+                  "name": "Shortstop",
+                  "type": "Infielder",
+                  "abbreviation": "SS"
+                },
+                "useName": "Isiah"
+              }
+            ],
+            "awayPlayers": [
+              {
+                "id": 607208,
+                "fullName": "Trea Turner",
+                "link": "/api/v1/people/607208",
+                "firstName": "Trea",
+                "lastName": "Turner",
+                "primaryPosition": {
+                  "code": "6",
+                  "name": "Shortstop",
+                  "type": "Infielder",
+                  "abbreviation": "SS"
+                },
+                "useName": "Trea"
+              },
+              {
+                "id": 656941,
+                "fullName": "Kyle Schwarber",
+                "link": "/api/v1/people/656941",
+                "firstName": "Kyle",
+                "lastName": "Schwarber",
+                "primaryPosition": {
+                  "code": "10",
+                  "name": "Designated Hitter",
+                  "type": "Hitter",
+                  "abbreviation": "DH"
+                },
+                "useName": "Kyle"
+              },
+              {
+                "id": 664761,
+                "fullName": "Alec Bohm",
+                "link": "/api/v1/people/664761",
+                "firstName": "Alec",
+                "lastName": "Bohm",
+                "primaryPosition": {
+                  "code": "3",
+                  "name": "First Base",
+                  "type": "Infielder",
+                  "abbreviation": "1B"
+                },
+                "useName": "Alec"
+              },
+              {
+                "id": 592206,
+                "fullName": "Nick Castellanos",
+                "link": "/api/v1/people/592206",
+                "firstName": "Nicholas",
+                "lastName": "Castellanos",
+                "primaryPosition": {
+                  "code": "9",
+                  "name": "Outfielder",
+                  "type": "Outfielder",
+                  "abbreviation": "RF"
+                },
+                "useName": "Nick"
+              },
+              {
+                "id": 592663,
+                "fullName": "J.T. Realmuto",
+                "link": "/api/v1/people/592663",
+                "firstName": "Jacob",
+                "lastName": "Realmuto",
+                "primaryPosition": {
+                  "code": "2",
+                  "name": "Catcher",
+                  "type": "Catcher",
+                  "abbreviation": "C"
+                },
+                "useName": "J.T."
+              },
+              {
+                "id": 624641,
+                "fullName": "Edmundo Sosa",
+                "link": "/api/v1/people/624641",
+                "firstName": "Edmundo",
+                "lastName": "Sosa",
+                "primaryPosition": {
+                  "code": "5",
+                  "name": "Third Base",
+                  "type": "Infielder",
+                  "abbreviation": "3B"
+                },
+                "useName": "Edmundo"
+              },
+              {
+                "id": 681082,
+                "fullName": "Bryson Stott",
+                "link": "/api/v1/people/681082",
+                "firstName": "Bryson",
+                "lastName": "Stott",
+                "primaryPosition": {
+                  "code": "4",
+                  "name": "Second Base",
+                  "type": "Infielder",
+                  "abbreviation": "2B"
+                },
+                "useName": "Bryson"
+              },
+              {
+                "id": 642215,
+                "fullName": "Weston Wilson",
+                "link": "/api/v1/people/642215",
+                "firstName": "Weston",
+                "lastName": "Wilson",
+                "primaryPosition": {
+                  "code": "7",
+                  "name": "Outfielder",
+                  "type": "Outfielder",
+                  "abbreviation": "LF"
+                },
+                "useName": "Weston"
+              },
+              {
+                "id": 679032,
+                "fullName": "Johan Rojas",
+                "link": "/api/v1/people/679032",
+                "firstName": "Johan",
+                "lastName": "Rojas",
+                "primaryPosition": {
+                  "code": "8",
+                  "name": "Outfielder",
+                  "type": "Outfielder",
+                  "abbreviation": "CF"
+                },
+                "useName": "Johan"
+              }
+            ]
+          }
+        },
+        {
+          "gamePk": 777624,
+          "gameGuid": "badbab1f-e2e0-4210-ac04-e98726e662a3",
+          "link": "/api/v1.1/game/777624/feed/live",
+          "gameType": "R",
+          "season": "2025",
+          "gameDate": "2025-06-06T22:45:00Z",
+          "officialDate": "2025-06-06",
           "status": {
             "abstractGameState": "Final",
             "codedGameState": "F",
@@ -482,15 +910,2205 @@
           "teams": {
             "away": {
               "leagueRecord": {
-                "wins": 32,
+                "wins": 29,
+                "losses": 35,
+                "pct": ".453"
+              },
+              "score": 0,
+              "team": {
+                "springLeague": {
+                  "id": 114,
+                  "name": "Cactus League",
+                  "link": "/api/v1/league/114",
+                  "abbreviation": "CL"
+                },
+                "allStarStatus": "N",
+                "id": 140,
+                "name": "Texas Rangers",
+                "link": "/api/v1/teams/140",
+                "season": 2025,
+                "venue": {
+                  "id": 5325,
+                  "name": "Globe Life Field",
+                  "link": "/api/v1/venues/5325"
+                },
+                "springVenue": {
+                  "id": 2603,
+                  "link": "/api/v1/venues/2603"
+                },
+                "teamCode": "tex",
+                "fileCode": "tex",
+                "abbreviation": "TEX",
+                "teamName": "Rangers",
+                "locationName": "Arlington",
+                "firstYearOfPlay": "1961",
+                "league": {
+                  "id": 103,
+                  "name": "American League",
+                  "link": "/api/v1/league/103"
+                },
+                "division": {
+                  "id": 200,
+                  "name": "American League West",
+                  "link": "/api/v1/divisions/200"
+                },
+                "sport": {
+                  "id": 1,
+                  "link": "/api/v1/sports/1",
+                  "name": "Major League Baseball"
+                },
+                "shortName": "Texas",
+                "franchiseName": "Texas",
+                "clubName": "Rangers",
+                "active": true
+              },
+              "isWinner": false,
+              "probablePitcher": {
+                "id": 571578,
+                "fullName": "Patrick Corbin",
+                "link": "/api/v1/people/571578"
+              },
+              "splitSquad": false,
+              "seriesNumber": 21,
+              "springLeague": {
+                "id": 114,
+                "name": "Cactus League",
+                "link": "/api/v1/league/114",
+                "abbreviation": "CL"
+              }
+            },
+            "home": {
+              "leagueRecord": {
+                "wins": 30,
+                "losses": 33,
+                "pct": ".476"
+              },
+              "score": 2,
+              "team": {
+                "springLeague": {
+                  "id": 115,
+                  "name": "Grapefruit League",
+                  "link": "/api/v1/league/115",
+                  "abbreviation": "GL"
+                },
+                "allStarStatus": "N",
+                "id": 120,
+                "name": "Washington Nationals",
+                "link": "/api/v1/teams/120",
+                "season": 2025,
+                "venue": {
+                  "id": 3309,
+                  "name": "Nationals Park",
+                  "link": "/api/v1/venues/3309"
+                },
+                "springVenue": {
+                  "id": 5000,
+                  "link": "/api/v1/venues/5000"
+                },
+                "teamCode": "was",
+                "fileCode": "was",
+                "abbreviation": "WSH",
+                "teamName": "Nationals",
+                "locationName": "Washington",
+                "firstYearOfPlay": "1968",
+                "league": {
+                  "id": 104,
+                  "name": "National League",
+                  "link": "/api/v1/league/104"
+                },
+                "division": {
+                  "id": 204,
+                  "name": "National League East",
+                  "link": "/api/v1/divisions/204"
+                },
+                "sport": {
+                  "id": 1,
+                  "link": "/api/v1/sports/1",
+                  "name": "Major League Baseball"
+                },
+                "shortName": "Washington",
+                "franchiseName": "Washington",
+                "clubName": "Nationals",
+                "active": true
+              },
+              "isWinner": true,
+              "probablePitcher": {
+                "id": 647336,
+                "fullName": "Michael Soroka",
+                "link": "/api/v1/people/647336"
+              },
+              "splitSquad": false,
+              "seriesNumber": 21,
+              "springLeague": {
+                "id": 115,
+                "name": "Grapefruit League",
+                "link": "/api/v1/league/115",
+                "abbreviation": "GL"
+              }
+            }
+          },
+          "venue": {
+            "id": 3309,
+            "name": "Nationals Park",
+            "link": "/api/v1/venues/3309"
+          },
+          "content": {
+            "link": "/api/v1/game/777624/content"
+          },
+          "isTie": false,
+          "gameNumber": 1,
+          "publicFacing": true,
+          "doubleHeader": "N",
+          "gamedayType": "P",
+          "tiebreaker": "N",
+          "calendarEventID": "14-777624-2025-06-06",
+          "seasonDisplay": "2025",
+          "dayNight": "night",
+          "scheduledInnings": 9,
+          "reverseHomeAwayStatus": false,
+          "inningBreakLength": 120,
+          "gamesInSeries": 3,
+          "seriesGameNumber": 1,
+          "seriesDescription": "Regular Season",
+          "recordSource": "S",
+          "ifNecessary": "N",
+          "ifNecessaryDescription": "Normal Game",
+          "lineups": {
+            "homePlayers": [
+              {
+                "id": 682928,
+                "fullName": "CJ Abrams",
+                "link": "/api/v1/people/682928",
+                "firstName": "Paul",
+                "lastName": "Abrams",
+                "primaryPosition": {
+                  "code": "6",
+                  "name": "Shortstop",
+                  "type": "Infielder",
+                  "abbreviation": "SS"
+                },
+                "useName": "CJ"
+              },
+              {
+                "id": 642708,
+                "fullName": "Amed Rosario",
+                "link": "/api/v1/people/642708",
+                "firstName": "German",
+                "lastName": "Rosario",
+                "primaryPosition": {
+                  "code": "5",
+                  "name": "Third Base",
+                  "type": "Infielder",
+                  "abbreviation": "3B"
+                },
+                "useName": "Amed"
+              },
+              {
+                "id": 695578,
+                "fullName": "James Wood",
+                "link": "/api/v1/people/695578",
+                "firstName": "James",
+                "lastName": "Wood",
+                "primaryPosition": {
+                  "code": "7",
+                  "name": "Outfielder",
+                  "type": "Outfielder",
+                  "abbreviation": "LF"
+                },
+                "useName": "James"
+              },
+              {
+                "id": 663993,
+                "fullName": "Nathaniel Lowe",
+                "link": "/api/v1/people/663993",
+                "firstName": "David",
+                "lastName": "Lowe",
+                "primaryPosition": {
+                  "code": "3",
+                  "name": "First Base",
+                  "type": "Infielder",
+                  "abbreviation": "1B"
+                },
+                "useName": "Nathaniel"
+              },
+              {
+                "id": 669743,
+                "fullName": "Alex Call",
+                "link": "/api/v1/people/669743",
+                "firstName": "Alex",
+                "lastName": "Call",
+                "primaryPosition": {
+                  "code": "10",
+                  "name": "Designated Hitter",
+                  "type": "Hitter",
+                  "abbreviation": "DH"
+                },
+                "useName": "Alex"
+              },
+              {
+                "id": 656180,
+                "fullName": "Riley Adams",
+                "link": "/api/v1/people/656180",
+                "firstName": "Riley",
+                "lastName": "Adams",
+                "primaryPosition": {
+                  "code": "2",
+                  "name": "Catcher",
+                  "type": "Catcher",
+                  "abbreviation": "C"
+                },
+                "useName": "Riley"
+              },
+              {
+                "id": 690987,
+                "fullName": "Robert Hassell III",
+                "link": "/api/v1/people/690987",
+                "firstName": "Robert",
+                "lastName": "Hassell",
+                "primaryPosition": {
+                  "code": "9",
+                  "name": "Outfielder",
+                  "type": "Outfielder",
+                  "abbreviation": "RF"
+                },
+                "useName": "Robert"
+              },
+              {
+                "id": 696285,
+                "fullName": "Jacob Young",
+                "link": "/api/v1/people/696285",
+                "firstName": "Jacob",
+                "lastName": "Young",
+                "primaryPosition": {
+                  "code": "8",
+                  "name": "Outfielder",
+                  "type": "Outfielder",
+                  "abbreviation": "CF"
+                },
+                "useName": "Jacob"
+              },
+              {
+                "id": 683083,
+                "fullName": "Nasim Nu\u00f1ez",
+                "link": "/api/v1/people/683083",
+                "firstName": "Nasim",
+                "lastName": "Nu\u00f1ez",
+                "primaryPosition": {
+                  "code": "4",
+                  "name": "Second Base",
+                  "type": "Infielder",
+                  "abbreviation": "2B"
+                },
+                "useName": "Nasim"
+              }
+            ],
+            "awayPlayers": [
+              {
+                "id": 669701,
+                "fullName": "Josh Smith",
+                "link": "/api/v1/people/669701",
+                "firstName": "Josh",
+                "lastName": "Smith",
+                "primaryPosition": {
+                  "code": "5",
+                  "name": "Third Base",
+                  "type": "Infielder",
+                  "abbreviation": "3B"
+                },
+                "useName": "Josh"
+              },
+              {
+                "id": 694671,
+                "fullName": "Wyatt Langford",
+                "link": "/api/v1/people/694671",
+                "firstName": "Wyatt",
+                "lastName": "Langford",
+                "primaryPosition": {
+                  "code": "7",
+                  "name": "Outfielder",
+                  "type": "Outfielder",
+                  "abbreviation": "LF"
+                },
+                "useName": "Wyatt"
+              },
+              {
+                "id": 608369,
+                "fullName": "Corey Seager",
+                "link": "/api/v1/people/608369",
+                "firstName": "Corey",
+                "lastName": "Seager",
+                "primaryPosition": {
+                  "code": "6",
+                  "name": "Shortstop",
+                  "type": "Infielder",
+                  "abbreviation": "SS"
+                },
+                "useName": "Corey"
+              },
+              {
+                "id": 543760,
+                "fullName": "Marcus Semien",
+                "link": "/api/v1/people/543760",
+                "firstName": "Marcus",
+                "lastName": "Semien",
+                "primaryPosition": {
+                  "code": "4",
+                  "name": "Second Base",
+                  "type": "Infielder",
+                  "abbreviation": "2B"
+                },
+                "useName": "Marcus"
+              },
+              {
+                "id": 669394,
+                "fullName": "Jake Burger",
+                "link": "/api/v1/people/669394",
+                "firstName": "Jacob",
+                "lastName": "Burger",
+                "primaryPosition": {
+                  "code": "3",
+                  "name": "First Base",
+                  "type": "Infielder",
+                  "abbreviation": "1B"
+                },
+                "useName": "Jake"
+              },
+              {
+                "id": 694497,
+                "fullName": "Evan Carter",
+                "link": "/api/v1/people/694497",
+                "firstName": "Evan",
+                "lastName": "Carter",
+                "primaryPosition": {
+                  "code": "8",
+                  "name": "Outfielder",
+                  "type": "Outfielder",
+                  "abbreviation": "CF"
+                },
+                "useName": "Evan"
+              },
+              {
+                "id": 666969,
+                "fullName": "Adolis Garc\u00eda",
+                "link": "/api/v1/people/666969",
+                "firstName": "Jose",
+                "lastName": "Garc\u00eda",
+                "primaryPosition": {
+                  "code": "9",
+                  "name": "Outfielder",
+                  "type": "Outfielder",
+                  "abbreviation": "RF"
+                },
+                "useName": "Adolis"
+              },
+              {
+                "id": 696030,
+                "fullName": "Alejandro Osuna",
+                "link": "/api/v1/people/696030",
+                "firstName": "Tadeo",
+                "lastName": "Osuna",
+                "primaryPosition": {
+                  "code": "10",
+                  "name": "Designated Hitter",
+                  "type": "Hitter",
+                  "abbreviation": "DH"
+                },
+                "useName": "Alejandro"
+              },
+              {
+                "id": 543309,
+                "fullName": "Kyle Higashioka",
+                "link": "/api/v1/people/543309",
+                "firstName": "Kyle",
+                "lastName": "Higashioka",
+                "primaryPosition": {
+                  "code": "2",
+                  "name": "Catcher",
+                  "type": "Catcher",
+                  "abbreviation": "C"
+                },
+                "useName": "Kyle"
+              }
+            ]
+          }
+        },
+        {
+          "gamePk": 777627,
+          "gameGuid": "362732c6-6a09-4246-b0c8-7d126ebfbe9c",
+          "link": "/api/v1.1/game/777627/feed/live",
+          "gameType": "R",
+          "season": "2025",
+          "gameDate": "2025-06-06T23:05:00Z",
+          "officialDate": "2025-06-06",
+          "status": {
+            "abstractGameState": "Live",
+            "codedGameState": "I",
+            "detailedState": "In Progress",
+            "statusCode": "I",
+            "startTimeTBD": false,
+            "abstractGameCode": "L"
+          },
+          "teams": {
+            "away": {
+              "leagueRecord": {
+                "wins": 30,
+                "losses": 34,
+                "pct": ".469"
+              },
+              "score": 2,
+              "team": {
+                "springLeague": {
+                  "id": 115,
+                  "name": "Grapefruit League",
+                  "link": "/api/v1/league/115",
+                  "abbreviation": "GL"
+                },
+                "allStarStatus": "N",
+                "id": 111,
+                "name": "Boston Red Sox",
+                "link": "/api/v1/teams/111",
+                "season": 2025,
+                "venue": {
+                  "id": 3,
+                  "name": "Fenway Park",
+                  "link": "/api/v1/venues/3"
+                },
+                "springVenue": {
+                  "id": 4309,
+                  "link": "/api/v1/venues/4309"
+                },
+                "teamCode": "bos",
+                "fileCode": "bos",
+                "abbreviation": "BOS",
+                "teamName": "Red Sox",
+                "locationName": "Boston",
+                "firstYearOfPlay": "1901",
+                "league": {
+                  "id": 103,
+                  "name": "American League",
+                  "link": "/api/v1/league/103"
+                },
+                "division": {
+                  "id": 201,
+                  "name": "American League East",
+                  "link": "/api/v1/divisions/201"
+                },
+                "sport": {
+                  "id": 1,
+                  "link": "/api/v1/sports/1",
+                  "name": "Major League Baseball"
+                },
+                "shortName": "Boston",
+                "franchiseName": "Boston",
+                "clubName": "Red Sox",
+                "active": true
+              },
+              "probablePitcher": {
+                "id": 621111,
+                "fullName": "Walker Buehler",
+                "link": "/api/v1/people/621111"
+              },
+              "splitSquad": false,
+              "seriesNumber": 21,
+              "springLeague": {
+                "id": 115,
+                "name": "Grapefruit League",
+                "link": "/api/v1/league/115",
+                "abbreviation": "GL"
+              }
+            },
+            "home": {
+              "leagueRecord": {
+                "wins": 38,
+                "losses": 23,
+                "pct": ".623"
+              },
+              "score": 8,
+              "team": {
+                "springLeague": {
+                  "id": 115,
+                  "name": "Grapefruit League",
+                  "link": "/api/v1/league/115",
+                  "abbreviation": "GL"
+                },
+                "allStarStatus": "N",
+                "id": 147,
+                "name": "New York Yankees",
+                "link": "/api/v1/teams/147",
+                "season": 2025,
+                "venue": {
+                  "id": 3313,
+                  "name": "Yankee Stadium",
+                  "link": "/api/v1/venues/3313"
+                },
+                "springVenue": {
+                  "id": 2523,
+                  "link": "/api/v1/venues/2523"
+                },
+                "teamCode": "nya",
+                "fileCode": "nyy",
+                "abbreviation": "NYY",
+                "teamName": "Yankees",
+                "locationName": "Bronx",
+                "firstYearOfPlay": "1903",
+                "league": {
+                  "id": 103,
+                  "name": "American League",
+                  "link": "/api/v1/league/103"
+                },
+                "division": {
+                  "id": 201,
+                  "name": "American League East",
+                  "link": "/api/v1/divisions/201"
+                },
+                "sport": {
+                  "id": 1,
+                  "link": "/api/v1/sports/1",
+                  "name": "Major League Baseball"
+                },
+                "shortName": "NY Yankees",
+                "franchiseName": "New York",
+                "clubName": "Yankees",
+                "active": true
+              },
+              "probablePitcher": {
+                "id": 701542,
+                "fullName": "Will Warren",
+                "link": "/api/v1/people/701542"
+              },
+              "splitSquad": false,
+              "seriesNumber": 21,
+              "springLeague": {
+                "id": 115,
+                "name": "Grapefruit League",
+                "link": "/api/v1/league/115",
+                "abbreviation": "GL"
+              }
+            }
+          },
+          "venue": {
+            "id": 3313,
+            "name": "Yankee Stadium",
+            "link": "/api/v1/venues/3313"
+          },
+          "content": {
+            "link": "/api/v1/game/777627/content"
+          },
+          "gameNumber": 1,
+          "publicFacing": true,
+          "doubleHeader": "N",
+          "gamedayType": "P",
+          "tiebreaker": "N",
+          "calendarEventID": "14-777627-2025-06-06",
+          "seasonDisplay": "2025",
+          "dayNight": "night",
+          "scheduledInnings": 9,
+          "reverseHomeAwayStatus": false,
+          "inningBreakLength": 120,
+          "gamesInSeries": 3,
+          "seriesGameNumber": 1,
+          "seriesDescription": "Regular Season",
+          "recordSource": "S",
+          "ifNecessary": "N",
+          "ifNecessaryDescription": "Normal Game",
+          "lineups": {
+            "homePlayers": [
+              {
+                "id": 663757,
+                "fullName": "Trent Grisham",
+                "link": "/api/v1/people/663757",
+                "firstName": "Trenton",
+                "lastName": "Grisham",
+                "primaryPosition": {
+                  "code": "8",
+                  "name": "Outfielder",
+                  "type": "Outfielder",
+                  "abbreviation": "CF"
+                },
+                "useName": "Trent"
+              },
+              {
+                "id": 592450,
+                "fullName": "Aaron Judge",
+                "link": "/api/v1/people/592450",
+                "firstName": "Aaron",
+                "lastName": "Judge",
+                "primaryPosition": {
+                  "code": "9",
+                  "name": "Outfielder",
+                  "type": "Outfielder",
+                  "abbreviation": "RF"
+                },
+                "useName": "Aaron"
+              },
+              {
+                "id": 641355,
+                "fullName": "Cody Bellinger",
+                "link": "/api/v1/people/641355",
+                "firstName": "Cody",
+                "lastName": "Bellinger",
+                "primaryPosition": {
+                  "code": "7",
+                  "name": "Outfielder",
+                  "type": "Outfielder",
+                  "abbreviation": "LF"
+                },
+                "useName": "Cody"
+              },
+              {
+                "id": 502671,
+                "fullName": "Paul Goldschmidt",
+                "link": "/api/v1/people/502671",
+                "firstName": "Paul",
+                "lastName": "Goldschmidt",
+                "primaryPosition": {
+                  "code": "3",
+                  "name": "First Base",
+                  "type": "Infielder",
+                  "abbreviation": "1B"
+                },
+                "useName": "Paul"
+              },
+              {
+                "id": 665862,
+                "fullName": "Jazz Chisholm Jr.",
+                "link": "/api/v1/people/665862",
+                "firstName": "Jasrado",
+                "lastName": "Chisholm",
+                "primaryPosition": {
+                  "code": "5",
+                  "name": "Third Base",
+                  "type": "Infielder",
+                  "abbreviation": "3B"
+                },
+                "useName": "Jazz"
+              },
+              {
+                "id": 691176,
+                "fullName": "Jasson Dom\u00ednguez",
+                "link": "/api/v1/people/691176",
+                "firstName": "Jasson",
+                "lastName": "Dom\u00ednguez",
+                "primaryPosition": {
+                  "code": "10",
+                  "name": "Designated Hitter",
+                  "type": "Hitter",
+                  "abbreviation": "DH"
+                },
+                "useName": "Jasson"
+              },
+              {
+                "id": 683011,
+                "fullName": "Anthony Volpe",
+                "link": "/api/v1/people/683011",
+                "firstName": "Anthony",
+                "lastName": "Volpe",
+                "primaryPosition": {
+                  "code": "6",
+                  "name": "Shortstop",
+                  "type": "Infielder",
+                  "abbreviation": "SS"
+                },
+                "useName": "Anthony"
+              },
+              {
+                "id": 669224,
+                "fullName": "Austin Wells",
+                "link": "/api/v1/people/669224",
+                "firstName": "Austin",
+                "lastName": "Wells",
+                "primaryPosition": {
+                  "code": "2",
+                  "name": "Catcher",
+                  "type": "Catcher",
+                  "abbreviation": "C"
+                },
+                "useName": "Austin"
+              },
+              {
+                "id": 518934,
+                "fullName": "DJ LeMahieu",
+                "link": "/api/v1/people/518934",
+                "firstName": "David",
+                "lastName": "LeMahieu",
+                "primaryPosition": {
+                  "code": "4",
+                  "name": "Second Base",
+                  "type": "Infielder",
+                  "abbreviation": "2B"
+                },
+                "useName": "DJ"
+              }
+            ],
+            "awayPlayers": [
+              {
+                "id": 680776,
+                "fullName": "Jarren Duran",
+                "link": "/api/v1/people/680776",
+                "firstName": "Jarren",
+                "lastName": "Duran",
+                "primaryPosition": {
+                  "code": "7",
+                  "name": "Outfielder",
+                  "type": "Outfielder",
+                  "abbreviation": "LF"
+                },
+                "useName": "Jarren"
+              },
+              {
+                "id": 646240,
+                "fullName": "Rafael Devers",
+                "link": "/api/v1/people/646240",
+                "firstName": "Rafael",
+                "lastName": "Devers",
+                "primaryPosition": {
+                  "code": "10",
+                  "name": "Designated Hitter",
+                  "type": "Hitter",
+                  "abbreviation": "DH"
+                },
+                "useName": "Rafael"
+              },
+              {
+                "id": 677800,
+                "fullName": "Wilyer Abreu",
+                "link": "/api/v1/people/677800",
+                "firstName": "Wilyer",
+                "lastName": "Abreu",
+                "primaryPosition": {
+                  "code": "9",
+                  "name": "Outfielder",
+                  "type": "Outfielder",
+                  "abbreviation": "RF"
+                },
+                "useName": "Wilyer"
+              },
+              {
+                "id": 665966,
+                "fullName": "Carlos Narv\u00e1ez",
+                "link": "/api/v1/people/665966",
+                "firstName": "Carlos",
+                "lastName": "Narv\u00e1ez",
+                "primaryPosition": {
+                  "code": "2",
+                  "name": "Catcher",
+                  "type": "Catcher",
+                  "abbreviation": "C"
+                },
+                "useName": "Carlos"
+              },
+              {
+                "id": 647351,
+                "fullName": "Abraham Toro",
+                "link": "/api/v1/people/647351",
+                "firstName": "Abraham",
+                "lastName": "Toro",
+                "primaryPosition": {
+                  "code": "3",
+                  "name": "First Base",
+                  "type": "Infielder",
+                  "abbreviation": "1B"
+                },
+                "useName": "Abraham"
+              },
+              {
+                "id": 691785,
+                "fullName": "Marcelo Mayer",
+                "link": "/api/v1/people/691785",
+                "firstName": "Marcelo",
+                "lastName": "Mayer",
+                "primaryPosition": {
+                  "code": "5",
+                  "name": "Third Base",
+                  "type": "Infielder",
+                  "abbreviation": "3B"
+                },
+                "useName": "Marcelo"
+              },
+              {
+                "id": 596115,
+                "fullName": "Trevor Story",
+                "link": "/api/v1/people/596115",
+                "firstName": "Trevor",
+                "lastName": "Story",
+                "primaryPosition": {
+                  "code": "6",
+                  "name": "Shortstop",
+                  "type": "Infielder",
+                  "abbreviation": "SS"
+                },
+                "useName": "Trevor"
+              },
+              {
+                "id": 666152,
+                "fullName": "David Hamilton",
+                "link": "/api/v1/people/666152",
+                "firstName": "David",
+                "lastName": "Hamilton",
+                "primaryPosition": {
+                  "code": "4",
+                  "name": "Second Base",
+                  "type": "Infielder",
+                  "abbreviation": "2B"
+                },
+                "useName": "David"
+              },
+              {
+                "id": 678882,
+                "fullName": "Ceddanne Rafaela",
+                "link": "/api/v1/people/678882",
+                "firstName": "Ceddanne",
+                "lastName": "Rafaela",
+                "primaryPosition": {
+                  "code": "8",
+                  "name": "Outfielder",
+                  "type": "Outfielder",
+                  "abbreviation": "CF"
+                },
+                "useName": "Ceddanne"
+              }
+            ]
+          }
+        },
+        {
+          "gamePk": 777623,
+          "gameGuid": "c5168321-62db-4524-bcf2-be303581f5fd",
+          "link": "/api/v1.1/game/777623/feed/live",
+          "gameType": "R",
+          "season": "2025",
+          "gameDate": "2025-06-06T23:10:00Z",
+          "officialDate": "2025-06-06",
+          "status": {
+            "abstractGameState": "Live",
+            "codedGameState": "I",
+            "detailedState": "Delayed",
+            "statusCode": "IR",
+            "startTimeTBD": false,
+            "reason": "Rain",
+            "abstractGameCode": "L"
+          },
+          "teams": {
+            "away": {
+              "leagueRecord": {
+                "wins": 31,
+                "losses": 31,
+                "pct": ".500"
+              },
+              "score": 3,
+              "team": {
+                "springLeague": {
+                  "id": 114,
+                  "name": "Cactus League",
+                  "link": "/api/v1/league/114",
+                  "abbreviation": "CL"
+                },
+                "allStarStatus": "N",
+                "id": 109,
+                "name": "Arizona Diamondbacks",
+                "link": "/api/v1/teams/109",
+                "season": 2025,
+                "venue": {
+                  "id": 15,
+                  "name": "Chase Field",
+                  "link": "/api/v1/venues/15"
+                },
+                "springVenue": {
+                  "id": 4249,
+                  "link": "/api/v1/venues/4249"
+                },
+                "teamCode": "ari",
+                "fileCode": "ari",
+                "abbreviation": "AZ",
+                "teamName": "D-backs",
+                "locationName": "Phoenix",
+                "firstYearOfPlay": "1996",
+                "league": {
+                  "id": 104,
+                  "name": "National League",
+                  "link": "/api/v1/league/104"
+                },
+                "division": {
+                  "id": 203,
+                  "name": "National League West",
+                  "link": "/api/v1/divisions/203"
+                },
+                "sport": {
+                  "id": 1,
+                  "link": "/api/v1/sports/1",
+                  "name": "Major League Baseball"
+                },
+                "shortName": "Arizona",
+                "franchiseName": "Arizona",
+                "clubName": "Diamondbacks",
+                "active": true
+              },
+              "probablePitcher": {
+                "id": 593958,
+                "fullName": "Eduardo Rodriguez",
+                "link": "/api/v1/people/593958"
+              },
+              "splitSquad": false,
+              "seriesNumber": 21,
+              "springLeague": {
+                "id": 114,
+                "name": "Cactus League",
+                "link": "/api/v1/league/114",
+                "abbreviation": "CL"
+              }
+            },
+            "home": {
+              "leagueRecord": {
+                "wins": 30,
+                "losses": 33,
+                "pct": ".476"
+              },
+              "score": 3,
+              "team": {
+                "springLeague": {
+                  "id": 114,
+                  "name": "Cactus League",
+                  "link": "/api/v1/league/114",
+                  "abbreviation": "CL"
+                },
+                "allStarStatus": "N",
+                "id": 113,
+                "name": "Cincinnati Reds",
+                "link": "/api/v1/teams/113",
+                "season": 2025,
+                "venue": {
+                  "id": 2602,
+                  "name": "Great American Ball Park",
+                  "link": "/api/v1/venues/2602"
+                },
+                "springVenue": {
+                  "id": 3834,
+                  "link": "/api/v1/venues/3834"
+                },
+                "teamCode": "cin",
+                "fileCode": "cin",
+                "abbreviation": "CIN",
+                "teamName": "Reds",
+                "locationName": "Cincinnati",
+                "firstYearOfPlay": "1882",
+                "league": {
+                  "id": 104,
+                  "name": "National League",
+                  "link": "/api/v1/league/104"
+                },
+                "division": {
+                  "id": 205,
+                  "name": "National League Central",
+                  "link": "/api/v1/divisions/205"
+                },
+                "sport": {
+                  "id": 1,
+                  "link": "/api/v1/sports/1",
+                  "name": "Major League Baseball"
+                },
+                "shortName": "Cincinnati",
+                "franchiseName": "Cincinnati",
+                "clubName": "Reds",
+                "active": true
+              },
+              "probablePitcher": {
+                "id": 666157,
+                "fullName": "Nick Lodolo",
+                "link": "/api/v1/people/666157"
+              },
+              "splitSquad": false,
+              "seriesNumber": 21,
+              "springLeague": {
+                "id": 114,
+                "name": "Cactus League",
+                "link": "/api/v1/league/114",
+                "abbreviation": "CL"
+              }
+            }
+          },
+          "venue": {
+            "id": 2602,
+            "name": "Great American Ball Park",
+            "link": "/api/v1/venues/2602"
+          },
+          "content": {
+            "link": "/api/v1/game/777623/content"
+          },
+          "gameNumber": 1,
+          "publicFacing": true,
+          "doubleHeader": "N",
+          "gamedayType": "P",
+          "tiebreaker": "N",
+          "calendarEventID": "14-777623-2025-06-06",
+          "seasonDisplay": "2025",
+          "dayNight": "night",
+          "scheduledInnings": 9,
+          "reverseHomeAwayStatus": false,
+          "inningBreakLength": 145,
+          "gamesInSeries": 3,
+          "seriesGameNumber": 1,
+          "seriesDescription": "Regular Season",
+          "recordSource": "S",
+          "ifNecessary": "N",
+          "ifNecessaryDescription": "Normal Game",
+          "lineups": {
+            "homePlayers": [
+              {
+                "id": 670770,
+                "fullName": "TJ Friedl",
+                "link": "/api/v1/people/670770",
+                "firstName": "Terry",
+                "lastName": "Friedl",
+                "primaryPosition": {
+                  "code": "8",
+                  "name": "Outfielder",
+                  "type": "Outfielder",
+                  "abbreviation": "CF"
+                },
+                "useName": "TJ"
+              },
+              {
+                "id": 669289,
+                "fullName": "Santiago Espinal",
+                "link": "/api/v1/people/669289",
+                "firstName": "Santiago",
+                "lastName": "Espinal",
+                "primaryPosition": {
+                  "code": "5",
+                  "name": "Third Base",
+                  "type": "Infielder",
+                  "abbreviation": "3B"
+                },
+                "useName": "Santiago"
+              },
+              {
+                "id": 663886,
+                "fullName": "Tyler Stephenson",
+                "link": "/api/v1/people/663886",
+                "firstName": "Tyler",
+                "lastName": "Stephenson",
+                "primaryPosition": {
+                  "code": "10",
+                  "name": "Designated Hitter",
+                  "type": "Hitter",
+                  "abbreviation": "DH"
+                },
+                "useName": "Tyler"
+              },
+              {
+                "id": 668715,
+                "fullName": "Spencer Steer",
+                "link": "/api/v1/people/668715",
+                "firstName": "Spencer",
+                "lastName": "Steer",
+                "primaryPosition": {
+                  "code": "7",
+                  "name": "Outfielder",
+                  "type": "Outfielder",
+                  "abbreviation": "LF"
+                },
+                "useName": "Spencer"
+              },
+              {
+                "id": 687952,
+                "fullName": "Christian Encarnacion-Strand",
+                "link": "/api/v1/people/687952",
+                "firstName": "Christian",
+                "lastName": "Encarnacion-Strand",
+                "primaryPosition": {
+                  "code": "3",
+                  "name": "First Base",
+                  "type": "Infielder",
+                  "abbreviation": "1B"
+                },
+                "useName": "Christian"
+              },
+              {
+                "id": 624431,
+                "fullName": "Jose Trevino",
+                "link": "/api/v1/people/624431",
+                "firstName": "Jose",
+                "lastName": "Trevino",
+                "primaryPosition": {
+                  "code": "2",
+                  "name": "Catcher",
+                  "type": "Catcher",
+                  "abbreviation": "C"
+                },
+                "useName": "Jose"
+              },
+              {
+                "id": 656582,
+                "fullName": "Connor Joe",
+                "link": "/api/v1/people/656582",
+                "firstName": "Connor",
+                "lastName": "Joe",
+                "primaryPosition": {
+                  "code": "9",
+                  "name": "Outfielder",
+                  "type": "Outfielder",
+                  "abbreviation": "RF"
+                },
+                "useName": "Connor"
+              },
+              {
+                "id": 680574,
+                "fullName": "Matt McLain",
+                "link": "/api/v1/people/680574",
+                "firstName": "Matthew",
+                "lastName": "McLain",
+                "primaryPosition": {
+                  "code": "6",
+                  "name": "Shortstop",
+                  "type": "Infielder",
+                  "abbreviation": "SS"
+                },
+                "useName": "Matt"
+              },
+              {
+                "id": 641658,
+                "fullName": "Garrett Hampson",
+                "link": "/api/v1/people/641658",
+                "firstName": "Garrett",
+                "lastName": "Hampson",
+                "primaryPosition": {
+                  "code": "4",
+                  "name": "Second Base",
+                  "type": "Infielder",
+                  "abbreviation": "2B"
+                },
+                "useName": "Garrett"
+              }
+            ],
+            "awayPlayers": [
+              {
+                "id": 606466,
+                "fullName": "Ketel Marte",
+                "link": "/api/v1/people/606466",
+                "firstName": "Ketel",
+                "lastName": "Marte",
+                "primaryPosition": {
+                  "code": "10",
+                  "name": "Designated Hitter",
+                  "type": "Hitter",
+                  "abbreviation": "DH"
+                },
+                "useName": "Ketel"
+              },
+              {
+                "id": 672695,
+                "fullName": "Geraldo Perdomo",
+                "link": "/api/v1/people/672695",
+                "firstName": "Geraldo",
+                "lastName": "Perdomo",
+                "primaryPosition": {
+                  "code": "6",
+                  "name": "Shortstop",
+                  "type": "Infielder",
+                  "abbreviation": "SS"
+                },
+                "useName": "Geraldo"
+              },
+              {
+                "id": 666971,
+                "fullName": "Lourdes Gurriel Jr.",
+                "link": "/api/v1/people/666971",
+                "firstName": "Lourdes",
+                "lastName": "Gurriel",
+                "primaryPosition": {
+                  "code": "7",
+                  "name": "Outfielder",
+                  "type": "Outfielder",
+                  "abbreviation": "LF"
+                },
+                "useName": "Lourdes"
+              },
+              {
+                "id": 553993,
+                "fullName": "Eugenio Su\u00e1rez",
+                "link": "/api/v1/people/553993",
+                "firstName": "Eugenio",
+                "lastName": "Su\u00e1rez",
+                "primaryPosition": {
+                  "code": "5",
+                  "name": "Third Base",
+                  "type": "Infielder",
+                  "abbreviation": "3B"
+                },
+                "useName": "Eugenio"
+              },
+              {
+                "id": 545341,
+                "fullName": "Randal Grichuk",
+                "link": "/api/v1/people/545341",
+                "firstName": "Randal",
+                "lastName": "Grichuk",
+                "primaryPosition": {
+                  "code": "9",
+                  "name": "Outfielder",
+                  "type": "Outfielder",
+                  "abbreviation": "RF"
+                },
+                "useName": "Randal"
+              },
+              {
+                "id": 672515,
+                "fullName": "Gabriel Moreno",
+                "link": "/api/v1/people/672515",
+                "firstName": "Gabriel",
+                "lastName": "Moreno",
+                "primaryPosition": {
+                  "code": "2",
+                  "name": "Catcher",
+                  "type": "Catcher",
+                  "abbreviation": "C"
+                },
+                "useName": "Gabriel"
+              },
+              {
+                "id": 545121,
+                "fullName": "Ildemaro Vargas",
+                "link": "/api/v1/people/545121",
+                "firstName": "Ildemaro",
+                "lastName": "Vargas",
+                "primaryPosition": {
+                  "code": "4",
+                  "name": "Second Base",
+                  "type": "Infielder",
+                  "abbreviation": "2B"
+                },
+                "useName": "Ildemaro"
+              },
+              {
+                "id": 694374,
+                "fullName": "Tim Tawa",
+                "link": "/api/v1/people/694374",
+                "firstName": "Timothy",
+                "lastName": "Tawa",
+                "primaryPosition": {
+                  "code": "3",
+                  "name": "First Base",
+                  "type": "Infielder",
+                  "abbreviation": "1B"
+                },
+                "useName": "Tim"
+              },
+              {
+                "id": 677950,
+                "fullName": "Alek Thomas",
+                "link": "/api/v1/people/677950",
+                "firstName": "Alek",
+                "lastName": "Thomas",
+                "primaryPosition": {
+                  "code": "8",
+                  "name": "Outfielder",
+                  "type": "Outfielder",
+                  "abbreviation": "CF"
+                },
+                "useName": "Alek"
+              }
+            ]
+          }
+        },
+        {
+          "gamePk": 777626,
+          "gameGuid": "d448b521-973d-4aa7-bd7c-df7e74739106",
+          "link": "/api/v1.1/game/777626/feed/live",
+          "gameType": "R",
+          "season": "2025",
+          "gameDate": "2025-06-06T23:10:00Z",
+          "officialDate": "2025-06-06",
+          "status": {
+            "abstractGameState": "Live",
+            "codedGameState": "I",
+            "detailedState": "In Progress",
+            "statusCode": "I",
+            "startTimeTBD": false,
+            "abstractGameCode": "L"
+          },
+          "teams": {
+            "away": {
+              "leagueRecord": {
+                "wins": 39,
+                "losses": 23,
+                "pct": ".629"
+              },
+              "score": 1,
+              "team": {
+                "springLeague": {
+                  "id": 114,
+                  "name": "Cactus League",
+                  "link": "/api/v1/league/114",
+                  "abbreviation": "CL"
+                },
+                "allStarStatus": "N",
+                "id": 112,
+                "name": "Chicago Cubs",
+                "link": "/api/v1/teams/112",
+                "season": 2025,
+                "venue": {
+                  "id": 17,
+                  "name": "Wrigley Field",
+                  "link": "/api/v1/venues/17"
+                },
+                "springVenue": {
+                  "id": 4629,
+                  "link": "/api/v1/venues/4629"
+                },
+                "teamCode": "chn",
+                "fileCode": "chc",
+                "abbreviation": "CHC",
+                "teamName": "Cubs",
+                "locationName": "Chicago",
+                "firstYearOfPlay": "1874",
+                "league": {
+                  "id": 104,
+                  "name": "National League",
+                  "link": "/api/v1/league/104"
+                },
+                "division": {
+                  "id": 205,
+                  "name": "National League Central",
+                  "link": "/api/v1/divisions/205"
+                },
+                "sport": {
+                  "id": 1,
+                  "link": "/api/v1/sports/1",
+                  "name": "Major League Baseball"
+                },
+                "shortName": "Chi Cubs",
+                "franchiseName": "Chicago",
+                "clubName": "Cubs",
+                "active": true
+              },
+              "probablePitcher": {
+                "id": 676962,
+                "fullName": "Ben Brown",
+                "link": "/api/v1/people/676962"
+              },
+              "splitSquad": false,
+              "seriesNumber": 22,
+              "springLeague": {
+                "id": 114,
+                "name": "Cactus League",
+                "link": "/api/v1/league/114",
+                "abbreviation": "CL"
+              }
+            },
+            "home": {
+              "leagueRecord": {
+                "wins": 41,
+                "losses": 23,
+                "pct": ".641"
+              },
+              "score": 3,
+              "team": {
+                "springLeague": {
+                  "id": 115,
+                  "name": "Grapefruit League",
+                  "link": "/api/v1/league/115",
+                  "abbreviation": "GL"
+                },
+                "allStarStatus": "N",
+                "id": 116,
+                "name": "Detroit Tigers",
+                "link": "/api/v1/teams/116",
+                "season": 2025,
+                "venue": {
+                  "id": 2394,
+                  "name": "Comerica Park",
+                  "link": "/api/v1/venues/2394"
+                },
+                "springVenue": {
+                  "id": 2511,
+                  "link": "/api/v1/venues/2511"
+                },
+                "teamCode": "det",
+                "fileCode": "det",
+                "abbreviation": "DET",
+                "teamName": "Tigers",
+                "locationName": "Detroit",
+                "firstYearOfPlay": "1901",
+                "league": {
+                  "id": 103,
+                  "name": "American League",
+                  "link": "/api/v1/league/103"
+                },
+                "division": {
+                  "id": 202,
+                  "name": "American League Central",
+                  "link": "/api/v1/divisions/202"
+                },
+                "sport": {
+                  "id": 1,
+                  "link": "/api/v1/sports/1",
+                  "name": "Major League Baseball"
+                },
+                "shortName": "Detroit",
+                "franchiseName": "Detroit",
+                "clubName": "Tigers",
+                "active": true
+              },
+              "probablePitcher": {
+                "id": 669373,
+                "fullName": "Tarik Skubal",
+                "link": "/api/v1/people/669373"
+              },
+              "splitSquad": false,
+              "seriesNumber": 21,
+              "springLeague": {
+                "id": 115,
+                "name": "Grapefruit League",
+                "link": "/api/v1/league/115",
+                "abbreviation": "GL"
+              }
+            }
+          },
+          "venue": {
+            "id": 2394,
+            "name": "Comerica Park",
+            "link": "/api/v1/venues/2394"
+          },
+          "content": {
+            "link": "/api/v1/game/777626/content"
+          },
+          "gameNumber": 1,
+          "publicFacing": true,
+          "doubleHeader": "N",
+          "gamedayType": "P",
+          "tiebreaker": "N",
+          "calendarEventID": "14-777626-2025-06-06",
+          "seasonDisplay": "2025",
+          "dayNight": "night",
+          "scheduledInnings": 9,
+          "reverseHomeAwayStatus": false,
+          "inningBreakLength": 145,
+          "gamesInSeries": 3,
+          "seriesGameNumber": 1,
+          "seriesDescription": "Regular Season",
+          "recordSource": "S",
+          "ifNecessary": "N",
+          "ifNecessaryDescription": "Normal Game",
+          "lineups": {
+            "homePlayers": [
+              {
+                "id": 678009,
+                "fullName": "Parker Meadows",
+                "link": "/api/v1/people/678009",
+                "firstName": "Parker",
+                "lastName": "Meadows",
+                "primaryPosition": {
+                  "code": "8",
+                  "name": "Outfielder",
+                  "type": "Outfielder",
+                  "abbreviation": "CF"
+                },
+                "useName": "Parker"
+              },
+              {
+                "id": 650402,
+                "fullName": "Gleyber Torres",
+                "link": "/api/v1/people/650402",
+                "firstName": "Gleyber",
+                "lastName": "Torres",
+                "primaryPosition": {
+                  "code": "4",
+                  "name": "Second Base",
+                  "type": "Infielder",
+                  "abbreviation": "2B"
+                },
+                "useName": "Gleyber"
+              },
+              {
+                "id": 681481,
+                "fullName": "Kerry Carpenter",
+                "link": "/api/v1/people/681481",
+                "firstName": "Kerry",
+                "lastName": "Carpenter",
+                "primaryPosition": {
+                  "code": "9",
+                  "name": "Outfielder",
+                  "type": "Outfielder",
+                  "abbreviation": "RF"
+                },
+                "useName": "Kerry"
+              },
+              {
+                "id": 682985,
+                "fullName": "Riley Greene",
+                "link": "/api/v1/people/682985",
+                "firstName": "Riley",
+                "lastName": "Greene",
+                "primaryPosition": {
+                  "code": "7",
+                  "name": "Outfielder",
+                  "type": "Outfielder",
+                  "abbreviation": "LF"
+                },
+                "useName": "Riley"
+              },
+              {
+                "id": 679529,
+                "fullName": "Spencer Torkelson",
+                "link": "/api/v1/people/679529",
+                "firstName": "Spencer",
+                "lastName": "Torkelson",
+                "primaryPosition": {
+                  "code": "3",
+                  "name": "First Base",
+                  "type": "Infielder",
+                  "abbreviation": "1B"
+                },
+                "useName": "Spencer"
+              },
+              {
+                "id": 690993,
+                "fullName": "Colt Keith",
+                "link": "/api/v1/people/690993",
+                "firstName": "Colten",
+                "lastName": "Keith",
+                "primaryPosition": {
+                  "code": "10",
+                  "name": "Designated Hitter",
+                  "type": "Hitter",
+                  "abbreviation": "DH"
+                },
+                "useName": "Colt"
+              },
+              {
+                "id": 693307,
+                "fullName": "Dillon Dingler",
+                "link": "/api/v1/people/693307",
+                "firstName": "Francis",
+                "lastName": "Dingler",
+                "primaryPosition": {
+                  "code": "2",
+                  "name": "Catcher",
+                  "type": "Catcher",
+                  "abbreviation": "C"
+                },
+                "useName": "Dillon"
+              },
+              {
+                "id": 656716,
+                "fullName": "Zach McKinstry",
+                "link": "/api/v1/people/656716",
+                "firstName": "Zachary",
+                "lastName": "McKinstry",
+                "primaryPosition": {
+                  "code": "5",
+                  "name": "Third Base",
+                  "type": "Infielder",
+                  "abbreviation": "3B"
+                },
+                "useName": "Zach"
+              },
+              {
+                "id": 595879,
+                "fullName": "Javier B\u00e1ez",
+                "link": "/api/v1/people/595879",
+                "firstName": "Ednel",
+                "lastName": "B\u00e1ez",
+                "primaryPosition": {
+                  "code": "6",
+                  "name": "Shortstop",
+                  "type": "Infielder",
+                  "abbreviation": "SS"
+                },
+                "useName": "Javier"
+              }
+            ],
+            "awayPlayers": [
+              {
+                "id": 664023,
+                "fullName": "Ian Happ",
+                "link": "/api/v1/people/664023",
+                "firstName": "Ian",
+                "lastName": "Happ",
+                "primaryPosition": {
+                  "code": "7",
+                  "name": "Outfielder",
+                  "type": "Outfielder",
+                  "abbreviation": "LF"
+                },
+                "useName": "Ian"
+              },
+              {
+                "id": 663656,
+                "fullName": "Kyle Tucker",
+                "link": "/api/v1/people/663656",
+                "firstName": "Kyle",
+                "lastName": "Tucker",
+                "primaryPosition": {
+                  "code": "9",
+                  "name": "Outfielder",
+                  "type": "Outfielder",
+                  "abbreviation": "RF"
+                },
+                "useName": "Kyle"
+              },
+              {
+                "id": 673548,
+                "fullName": "Seiya Suzuki",
+                "link": "/api/v1/people/673548",
+                "firstName": "Seiya",
+                "lastName": "Suzuki",
+                "primaryPosition": {
+                  "code": "10",
+                  "name": "Designated Hitter",
+                  "type": "Hitter",
+                  "abbreviation": "DH"
+                },
+                "useName": "Seiya"
+              },
+              {
+                "id": 608348,
+                "fullName": "Carson Kelly",
+                "link": "/api/v1/people/608348",
+                "firstName": "Carson",
+                "lastName": "Kelly",
+                "primaryPosition": {
+                  "code": "2",
+                  "name": "Catcher",
+                  "type": "Catcher",
+                  "abbreviation": "C"
+                },
+                "useName": "Carson"
+              },
+              {
+                "id": 691718,
+                "fullName": "Pete Crow-Armstrong",
+                "link": "/api/v1/people/691718",
+                "firstName": "Pete",
+                "lastName": "Crow-Armstrong",
+                "primaryPosition": {
+                  "code": "8",
+                  "name": "Outfielder",
+                  "type": "Outfielder",
+                  "abbreviation": "CF"
+                },
+                "useName": "Pete"
+              },
+              {
+                "id": 621020,
+                "fullName": "Dansby Swanson",
+                "link": "/api/v1/people/621020",
+                "firstName": "James",
+                "lastName": "Swanson",
+                "primaryPosition": {
+                  "code": "6",
+                  "name": "Shortstop",
+                  "type": "Infielder",
+                  "abbreviation": "SS"
+                },
+                "useName": "Dansby"
+              },
+              {
+                "id": 663538,
+                "fullName": "Nico Hoerner",
+                "link": "/api/v1/people/663538",
+                "firstName": "Nicholas",
+                "lastName": "Hoerner",
+                "primaryPosition": {
+                  "code": "4",
+                  "name": "Second Base",
+                  "type": "Infielder",
+                  "abbreviation": "2B"
+                },
+                "useName": "Nico"
+              },
+              {
+                "id": 457759,
+                "fullName": "Justin Turner",
+                "link": "/api/v1/people/457759",
+                "firstName": "Justin",
+                "lastName": "Turner",
+                "primaryPosition": {
+                  "code": "3",
+                  "name": "First Base",
+                  "type": "Infielder",
+                  "abbreviation": "1B"
+                },
+                "useName": "Justin"
+              },
+              {
+                "id": 807713,
+                "fullName": "Matt Shaw",
+                "link": "/api/v1/people/807713",
+                "firstName": "Matthew",
+                "lastName": "Shaw",
+                "primaryPosition": {
+                  "code": "5",
+                  "name": "Third Base",
+                  "type": "Infielder",
+                  "abbreviation": "3B"
+                },
+                "useName": "Matt"
+              }
+            ]
+          }
+        },
+        {
+          "gamePk": 777622,
+          "gameGuid": "8ee78a2a-4f8c-42ff-b3bc-5fcc8fc288fe",
+          "link": "/api/v1.1/game/777622/feed/live",
+          "gameType": "R",
+          "season": "2025",
+          "gameDate": "2025-06-06T23:10:00Z",
+          "officialDate": "2025-06-06",
+          "status": {
+            "abstractGameState": "Live",
+            "codedGameState": "I",
+            "detailedState": "In Progress",
+            "statusCode": "I",
+            "startTimeTBD": false,
+            "abstractGameCode": "L"
+          },
+          "teams": {
+            "away": {
+              "leagueRecord": {
+                "wins": 34,
+                "losses": 28,
+                "pct": ".548"
+              },
+              "score": 4,
+              "team": {
+                "springLeague": {
+                  "id": 115,
+                  "name": "Grapefruit League",
+                  "link": "/api/v1/league/115",
+                  "abbreviation": "GL"
+                },
+                "allStarStatus": "N",
+                "id": 117,
+                "name": "Houston Astros",
+                "link": "/api/v1/teams/117",
+                "season": 2025,
+                "venue": {
+                  "id": 2392,
+                  "name": "Daikin Park",
+                  "link": "/api/v1/venues/2392"
+                },
+                "springVenue": {
+                  "id": 5000,
+                  "link": "/api/v1/venues/5000"
+                },
+                "teamCode": "hou",
+                "fileCode": "hou",
+                "abbreviation": "HOU",
+                "teamName": "Astros",
+                "locationName": "Houston",
+                "firstYearOfPlay": "1962",
+                "league": {
+                  "id": 103,
+                  "name": "American League",
+                  "link": "/api/v1/league/103"
+                },
+                "division": {
+                  "id": 200,
+                  "name": "American League West",
+                  "link": "/api/v1/divisions/200"
+                },
+                "sport": {
+                  "id": 1,
+                  "link": "/api/v1/sports/1",
+                  "name": "Major League Baseball"
+                },
+                "shortName": "Houston",
+                "franchiseName": "Houston",
+                "clubName": "Astros",
+                "active": true
+              },
+              "probablePitcher": {
+                "id": 676467,
+                "fullName": "Colton Gordon",
+                "link": "/api/v1/people/676467"
+              },
+              "splitSquad": false,
+              "seriesNumber": 21,
+              "springLeague": {
+                "id": 115,
+                "name": "Grapefruit League",
+                "link": "/api/v1/league/115",
+                "abbreviation": "GL"
+              }
+            },
+            "home": {
+              "leagueRecord": {
+                "wins": 33,
+                "losses": 28,
+                "pct": ".541"
+              },
+              "score": 2,
+              "team": {
+                "springLeague": {
+                  "id": 114,
+                  "name": "Cactus League",
+                  "link": "/api/v1/league/114",
+                  "abbreviation": "CL"
+                },
+                "allStarStatus": "N",
+                "id": 114,
+                "name": "Cleveland Guardians",
+                "link": "/api/v1/teams/114",
+                "season": 2025,
+                "venue": {
+                  "id": 5,
+                  "name": "Progressive Field",
+                  "link": "/api/v1/venues/5"
+                },
+                "springVenue": {
+                  "id": 3834,
+                  "link": "/api/v1/venues/3834"
+                },
+                "teamCode": "cle",
+                "fileCode": "cle",
+                "abbreviation": "CLE",
+                "teamName": "Guardians",
+                "locationName": "Cleveland",
+                "firstYearOfPlay": "1901",
+                "league": {
+                  "id": 103,
+                  "name": "American League",
+                  "link": "/api/v1/league/103"
+                },
+                "division": {
+                  "id": 202,
+                  "name": "American League Central",
+                  "link": "/api/v1/divisions/202"
+                },
+                "sport": {
+                  "id": 1,
+                  "link": "/api/v1/sports/1",
+                  "name": "Major League Baseball"
+                },
+                "shortName": "Cleveland",
+                "franchiseName": "Cleveland",
+                "clubName": "Guardians",
+                "active": true
+              },
+              "probablePitcher": {
+                "id": 671106,
+                "fullName": "Logan Allen",
+                "link": "/api/v1/people/671106"
+              },
+              "splitSquad": false,
+              "seriesNumber": 21,
+              "springLeague": {
+                "id": 114,
+                "name": "Cactus League",
+                "link": "/api/v1/league/114",
+                "abbreviation": "CL"
+              }
+            }
+          },
+          "venue": {
+            "id": 5,
+            "name": "Progressive Field",
+            "link": "/api/v1/venues/5"
+          },
+          "content": {
+            "link": "/api/v1/game/777622/content"
+          },
+          "gameNumber": 1,
+          "publicFacing": true,
+          "doubleHeader": "N",
+          "gamedayType": "P",
+          "tiebreaker": "N",
+          "calendarEventID": "14-777622-2025-06-06",
+          "seasonDisplay": "2025",
+          "dayNight": "night",
+          "scheduledInnings": 9,
+          "reverseHomeAwayStatus": false,
+          "inningBreakLength": 120,
+          "gamesInSeries": 3,
+          "seriesGameNumber": 1,
+          "seriesDescription": "Regular Season",
+          "recordSource": "S",
+          "ifNecessary": "N",
+          "ifNecessaryDescription": "Normal Game",
+          "lineups": {
+            "homePlayers": [
+              {
+                "id": 682657,
+                "fullName": "Angel Mart\u00ednez",
+                "link": "/api/v1/people/682657",
+                "firstName": "Angel",
+                "lastName": "Mart\u00ednez",
+                "primaryPosition": {
+                  "code": "8",
+                  "name": "Outfielder",
+                  "type": "Outfielder",
+                  "abbreviation": "CF"
+                },
+                "useName": "Angel"
+              },
+              {
+                "id": 681807,
+                "fullName": "David Fry",
+                "link": "/api/v1/people/681807",
+                "firstName": "David",
+                "lastName": "Fry",
+                "primaryPosition": {
+                  "code": "10",
+                  "name": "Designated Hitter",
+                  "type": "Hitter",
+                  "abbreviation": "DH"
+                },
+                "useName": "David"
+              },
+              {
+                "id": 608070,
+                "fullName": "Jos\u00e9 Ram\u00edrez",
+                "link": "/api/v1/people/608070",
+                "firstName": "Jos\u00e9",
+                "lastName": "Ram\u00edrez",
+                "primaryPosition": {
+                  "code": "5",
+                  "name": "Third Base",
+                  "type": "Infielder",
+                  "abbreviation": "3B"
+                },
+                "useName": "Jos\u00e9"
+              },
+              {
+                "id": 467793,
+                "fullName": "Carlos Santana",
+                "link": "/api/v1/people/467793",
+                "firstName": "Carlos",
+                "lastName": "Santana",
+                "primaryPosition": {
+                  "code": "3",
+                  "name": "First Base",
+                  "type": "Infielder",
+                  "abbreviation": "1B"
+                },
+                "useName": "Carlos"
+              },
+              {
+                "id": 682177,
+                "fullName": "Daniel Schneemann",
+                "link": "/api/v1/people/682177",
+                "firstName": "Daniel",
+                "lastName": "Schneemann",
+                "primaryPosition": {
+                  "code": "7",
+                  "name": "Outfielder",
+                  "type": "Outfielder",
+                  "abbreviation": "LF"
+                },
+                "useName": "Daniel"
+              },
+              {
+                "id": 672356,
+                "fullName": "Gabriel Arias",
+                "link": "/api/v1/people/672356",
+                "firstName": "Gabriel",
+                "lastName": "Arias",
+                "primaryPosition": {
+                  "code": "6",
+                  "name": "Shortstop",
+                  "type": "Infielder",
+                  "abbreviation": "SS"
+                },
+                "useName": "Gabriel"
+              },
+              {
+                "id": 666134,
+                "fullName": "Nolan Jones",
+                "link": "/api/v1/people/666134",
+                "firstName": "Nolan",
+                "lastName": "Jones",
+                "primaryPosition": {
+                  "code": "9",
+                  "name": "Outfielder",
+                  "type": "Outfielder",
+                  "abbreviation": "RF"
+                },
+                "useName": "Nolan"
+              },
+              {
+                "id": 669717,
+                "fullName": "Will Wilson",
+                "link": "/api/v1/people/669717",
+                "firstName": "Will",
+                "lastName": "Wilson",
+                "primaryPosition": {
+                  "code": "4",
+                  "name": "Second Base",
+                  "type": "Infielder",
+                  "abbreviation": "2B"
+                },
+                "useName": "Will"
+              },
+              {
+                "id": 624513,
+                "fullName": "Dom Nu\u00f1ez",
+                "link": "/api/v1/people/624513",
+                "firstName": "Dominic",
+                "lastName": "Nu\u00f1ez",
+                "primaryPosition": {
+                  "code": "2",
+                  "name": "Catcher",
+                  "type": "Catcher",
+                  "abbreviation": "C"
+                },
+                "useName": "Dom"
+              }
+            ],
+            "awayPlayers": [
+              {
+                "id": 665161,
+                "fullName": "Jeremy Pe\u00f1a",
+                "link": "/api/v1/people/665161",
+                "firstName": "Jeremy",
+                "lastName": "Pe\u00f1a",
+                "primaryPosition": {
+                  "code": "6",
+                  "name": "Shortstop",
+                  "type": "Infielder",
+                  "abbreviation": "SS"
+                },
+                "useName": "Jeremy"
+              },
+              {
+                "id": 670623,
+                "fullName": "Isaac Paredes",
+                "link": "/api/v1/people/670623",
+                "firstName": "Isaac",
+                "lastName": "Paredes",
+                "primaryPosition": {
+                  "code": "5",
+                  "name": "Third Base",
+                  "type": "Infielder",
+                  "abbreviation": "3B"
+                },
+                "useName": "Isaac"
+              },
+              {
+                "id": 514888,
+                "fullName": "Jose Altuve",
+                "link": "/api/v1/people/514888",
+                "firstName": "Jose",
+                "lastName": "Altuve",
+                "primaryPosition": {
+                  "code": "10",
+                  "name": "Designated Hitter",
+                  "type": "Hitter",
+                  "abbreviation": "DH"
+                },
+                "useName": "Jose"
+              },
+              {
+                "id": 572233,
+                "fullName": "Christian Walker",
+                "link": "/api/v1/people/572233",
+                "firstName": "Christian",
+                "lastName": "Walker",
+                "primaryPosition": {
+                  "code": "3",
+                  "name": "First Base",
+                  "type": "Infielder",
+                  "abbreviation": "1B"
+                },
+                "useName": "Christian"
+              },
+              {
+                "id": 676694,
+                "fullName": "Jake Meyers",
+                "link": "/api/v1/people/676694",
+                "firstName": "Jacob",
+                "lastName": "Meyers",
+                "primaryPosition": {
+                  "code": "8",
+                  "name": "Outfielder",
+                  "type": "Outfielder",
+                  "abbreviation": "CF"
+                },
+                "useName": "Jake"
+              },
+              {
+                "id": 605170,
+                "fullName": "Victor Caratini",
+                "link": "/api/v1/people/605170",
+                "firstName": "Victor",
+                "lastName": "Caratini",
+                "primaryPosition": {
+                  "code": "2",
+                  "name": "Catcher",
+                  "type": "Catcher",
+                  "abbreviation": "C"
+                },
+                "useName": "Victor"
+              },
+              {
+                "id": 643289,
+                "fullName": "Mauricio Dub\u00f3n",
+                "link": "/api/v1/people/643289",
+                "firstName": "Mauricio",
+                "lastName": "Dub\u00f3n",
+                "primaryPosition": {
+                  "code": "7",
+                  "name": "Outfielder",
+                  "type": "Outfielder",
+                  "abbreviation": "LF"
+                },
+                "useName": "Mauricio"
+              },
+              {
+                "id": 663898,
+                "fullName": "Brendan Rodgers",
+                "link": "/api/v1/people/663898",
+                "firstName": "Brendan",
+                "lastName": "Rodgers",
+                "primaryPosition": {
+                  "code": "4",
+                  "name": "Second Base",
+                  "type": "Infielder",
+                  "abbreviation": "2B"
+                },
+                "useName": "Brendan"
+              },
+              {
+                "id": 689200,
+                "fullName": "Jacob Melton",
+                "link": "/api/v1/people/689200",
+                "firstName": "Jacob",
+                "lastName": "Melton",
+                "primaryPosition": {
+                  "code": "9",
+                  "name": "Outfielder",
+                  "type": "Outfielder",
+                  "abbreviation": "RF"
+                },
+                "useName": "Jacob"
+              }
+            ]
+          }
+        },
+        {
+          "gamePk": 777618,
+          "gameGuid": "22cd55fc-25b1-47a2-951f-26ff9bc90c7f",
+          "link": "/api/v1.1/game/777618/feed/live",
+          "gameType": "R",
+          "season": "2025",
+          "gameDate": "2025-06-06T23:40:00Z",
+          "officialDate": "2025-06-06",
+          "status": {
+            "abstractGameState": "Live",
+            "codedGameState": "I",
+            "detailedState": "In Progress",
+            "statusCode": "I",
+            "startTimeTBD": false,
+            "abstractGameCode": "L"
+          },
+          "teams": {
+            "away": {
+              "leagueRecord": {
+                "wins": 33,
                 "losses": 30,
-                "pct": ".516"
-              },
-<<<<<<< HEAD
-              "score": 5,
-=======
-              "score": 3,
->>>>>>> 23b9862a
+                "pct": ".524"
+              },
+              "score": 2,
               "team": {
                 "springLeague": {
                   "id": 114,
@@ -538,14 +3156,889 @@
                 "clubName": "Royals",
                 "active": true
               },
-              "isWinner": false,
               "probablePitcher": {
-                "id": 702070,
-                "fullName": "Noah Cameron",
-                "link": "/api/v1/people/702070"
+                "id": 607625,
+                "fullName": "Seth Lugo",
+                "link": "/api/v1/people/607625"
               },
               "splitSquad": false,
-              "seriesNumber": 20,
+              "seriesNumber": 21,
+              "springLeague": {
+                "id": 114,
+                "name": "Cactus League",
+                "link": "/api/v1/league/114",
+                "abbreviation": "CL"
+              }
+            },
+            "home": {
+              "leagueRecord": {
+                "wins": 20,
+                "losses": 43,
+                "pct": ".317"
+              },
+              "score": 2,
+              "team": {
+                "springLeague": {
+                  "id": 114,
+                  "name": "Cactus League",
+                  "link": "/api/v1/league/114",
+                  "abbreviation": "CL"
+                },
+                "allStarStatus": "N",
+                "id": 145,
+                "name": "Chicago White Sox",
+                "link": "/api/v1/teams/145",
+                "season": 2025,
+                "venue": {
+                  "id": 4,
+                  "name": "Rate Field",
+                  "link": "/api/v1/venues/4"
+                },
+                "springVenue": {
+                  "id": 3809,
+                  "link": "/api/v1/venues/3809"
+                },
+                "teamCode": "cha",
+                "fileCode": "cws",
+                "abbreviation": "CWS",
+                "teamName": "White Sox",
+                "locationName": "Chicago",
+                "firstYearOfPlay": "1901",
+                "league": {
+                  "id": 103,
+                  "name": "American League",
+                  "link": "/api/v1/league/103"
+                },
+                "division": {
+                  "id": 202,
+                  "name": "American League Central",
+                  "link": "/api/v1/divisions/202"
+                },
+                "sport": {
+                  "id": 1,
+                  "link": "/api/v1/sports/1",
+                  "name": "Major League Baseball"
+                },
+                "shortName": "Chi White Sox",
+                "franchiseName": "Chicago",
+                "clubName": "White Sox",
+                "active": true
+              },
+              "probablePitcher": {
+                "id": 663436,
+                "fullName": "Davis Martin",
+                "link": "/api/v1/people/663436"
+              },
+              "splitSquad": false,
+              "seriesNumber": 21,
+              "springLeague": {
+                "id": 114,
+                "name": "Cactus League",
+                "link": "/api/v1/league/114",
+                "abbreviation": "CL"
+              }
+            }
+          },
+          "venue": {
+            "id": 4,
+            "name": "Rate Field",
+            "link": "/api/v1/venues/4"
+          },
+          "content": {
+            "link": "/api/v1/game/777618/content"
+          },
+          "gameNumber": 1,
+          "publicFacing": true,
+          "doubleHeader": "N",
+          "gamedayType": "P",
+          "tiebreaker": "N",
+          "calendarEventID": "14-777618-2025-06-06",
+          "seasonDisplay": "2025",
+          "dayNight": "night",
+          "scheduledInnings": 9,
+          "reverseHomeAwayStatus": false,
+          "inningBreakLength": 120,
+          "gamesInSeries": 3,
+          "seriesGameNumber": 1,
+          "seriesDescription": "Regular Season",
+          "recordSource": "S",
+          "ifNecessary": "N",
+          "ifNecessaryDescription": "Normal Game",
+          "lineups": {
+            "homePlayers": [
+              {
+                "id": 643565,
+                "fullName": "Mike Tauchman",
+                "link": "/api/v1/people/643565",
+                "firstName": "Michael",
+                "lastName": "Tauchman",
+                "primaryPosition": {
+                  "code": "9",
+                  "name": "Outfielder",
+                  "type": "Outfielder",
+                  "abbreviation": "RF"
+                },
+                "useName": "Mike"
+              },
+              {
+                "id": 805367,
+                "fullName": "Chase Meidroth",
+                "link": "/api/v1/people/805367",
+                "firstName": "Chase",
+                "lastName": "Meidroth",
+                "primaryPosition": {
+                  "code": "6",
+                  "name": "Shortstop",
+                  "type": "Infielder",
+                  "abbreviation": "SS"
+                },
+                "useName": "Chase"
+              },
+              {
+                "id": 643217,
+                "fullName": "Andrew Benintendi",
+                "link": "/api/v1/people/643217",
+                "firstName": "Andrew",
+                "lastName": "Benintendi",
+                "primaryPosition": {
+                  "code": "10",
+                  "name": "Designated Hitter",
+                  "type": "Hitter",
+                  "abbreviation": "DH"
+                },
+                "useName": "Andrew"
+              },
+              {
+                "id": 678246,
+                "fullName": "Miguel Vargas",
+                "link": "/api/v1/people/678246",
+                "firstName": "Miguel",
+                "lastName": "Vargas",
+                "primaryPosition": {
+                  "code": "5",
+                  "name": "Third Base",
+                  "type": "Infielder",
+                  "abbreviation": "3B"
+                },
+                "useName": "Miguel"
+              },
+              {
+                "id": 641943,
+                "fullName": "Joshua Palacios",
+                "link": "/api/v1/people/641943",
+                "firstName": "Joshua",
+                "lastName": "Palacios",
+                "primaryPosition": {
+                  "code": "7",
+                  "name": "Outfielder",
+                  "type": "Outfielder",
+                  "abbreviation": "LF"
+                },
+                "useName": "Joshua"
+              },
+              {
+                "id": 691019,
+                "fullName": "Kyle Teel",
+                "link": "/api/v1/people/691019",
+                "firstName": "Kyle",
+                "lastName": "Teel",
+                "primaryPosition": {
+                  "code": "2",
+                  "name": "Catcher",
+                  "type": "Catcher",
+                  "abbreviation": "C"
+                },
+                "useName": "Kyle"
+              },
+              {
+                "id": 673357,
+                "fullName": "Luis Robert Jr.",
+                "link": "/api/v1/people/673357",
+                "firstName": "Luis",
+                "lastName": "Robert",
+                "primaryPosition": {
+                  "code": "8",
+                  "name": "Outfielder",
+                  "type": "Outfielder",
+                  "abbreviation": "CF"
+                },
+                "useName": "Luis"
+              },
+              {
+                "id": 668942,
+                "fullName": "Josh Rojas",
+                "link": "/api/v1/people/668942",
+                "firstName": "Joshua",
+                "lastName": "Rojas",
+                "primaryPosition": {
+                  "code": "4",
+                  "name": "Second Base",
+                  "type": "Infielder",
+                  "abbreviation": "2B"
+                },
+                "useName": "Josh"
+              },
+              {
+                "id": 671284,
+                "fullName": "Tim Elko",
+                "link": "/api/v1/people/671284",
+                "firstName": "Timothy",
+                "lastName": "Elko",
+                "primaryPosition": {
+                  "code": "3",
+                  "name": "First Base",
+                  "type": "Infielder",
+                  "abbreviation": "1B"
+                },
+                "useName": "Tim"
+              }
+            ],
+            "awayPlayers": [
+              {
+                "id": 663697,
+                "fullName": "Jonathan India",
+                "link": "/api/v1/people/663697",
+                "firstName": "Jonathan",
+                "lastName": "India",
+                "primaryPosition": {
+                  "code": "4",
+                  "name": "Second Base",
+                  "type": "Infielder",
+                  "abbreviation": "2B"
+                },
+                "useName": "Jonathan"
+              },
+              {
+                "id": 677951,
+                "fullName": "Bobby Witt Jr.",
+                "link": "/api/v1/people/677951",
+                "firstName": "Robert",
+                "lastName": "Witt",
+                "primaryPosition": {
+                  "code": "6",
+                  "name": "Shortstop",
+                  "type": "Infielder",
+                  "abbreviation": "SS"
+                },
+                "useName": "Bobby"
+              },
+              {
+                "id": 672580,
+                "fullName": "Maikel Garcia",
+                "link": "/api/v1/people/672580",
+                "firstName": "Maikel",
+                "lastName": "Garcia",
+                "primaryPosition": {
+                  "code": "5",
+                  "name": "Third Base",
+                  "type": "Infielder",
+                  "abbreviation": "3B"
+                },
+                "useName": "Maikel"
+              },
+              {
+                "id": 686469,
+                "fullName": "Vinnie Pasquantino",
+                "link": "/api/v1/people/686469",
+                "firstName": "Vincent",
+                "lastName": "Pasquantino",
+                "primaryPosition": {
+                  "code": "3",
+                  "name": "First Base",
+                  "type": "Infielder",
+                  "abbreviation": "1B"
+                },
+                "useName": "Vinnie"
+              },
+              {
+                "id": 521692,
+                "fullName": "Salvador Perez",
+                "link": "/api/v1/people/521692",
+                "firstName": "Salvador",
+                "lastName": "Perez",
+                "primaryPosition": {
+                  "code": "2",
+                  "name": "Catcher",
+                  "type": "Catcher",
+                  "abbreviation": "C"
+                },
+                "useName": "Salvador"
+              },
+              {
+                "id": 695506,
+                "fullName": "Jac Caglianone",
+                "link": "/api/v1/people/695506",
+                "firstName": "Jeffrey",
+                "lastName": "Caglianone",
+                "primaryPosition": {
+                  "code": "10",
+                  "name": "Designated Hitter",
+                  "type": "Hitter",
+                  "abbreviation": "DH"
+                },
+                "useName": "Jac"
+              },
+              {
+                "id": 671221,
+                "fullName": "Drew Waters",
+                "link": "/api/v1/people/671221",
+                "firstName": "Andrew",
+                "lastName": "Waters",
+                "primaryPosition": {
+                  "code": "7",
+                  "name": "Outfielder",
+                  "type": "Outfielder",
+                  "abbreviation": "LF"
+                },
+                "useName": "Drew"
+              },
+              {
+                "id": 670231,
+                "fullName": "John Rave",
+                "link": "/api/v1/people/670231",
+                "firstName": "John",
+                "lastName": "Rave",
+                "primaryPosition": {
+                  "code": "9",
+                  "name": "Outfielder",
+                  "type": "Outfielder",
+                  "abbreviation": "RF"
+                },
+                "useName": "John"
+              },
+              {
+                "id": 664728,
+                "fullName": "Kyle Isbel",
+                "link": "/api/v1/people/664728",
+                "firstName": "Kyle",
+                "lastName": "Isbel",
+                "primaryPosition": {
+                  "code": "8",
+                  "name": "Outfielder",
+                  "type": "Outfielder",
+                  "abbreviation": "CF"
+                },
+                "useName": "Kyle"
+              }
+            ]
+          }
+        },
+        {
+          "gamePk": 777615,
+          "gameGuid": "84cfccba-8bbe-4d7d-a82b-81cd7d675146",
+          "link": "/api/v1.1/game/777615/feed/live",
+          "gameType": "R",
+          "season": "2025",
+          "gameDate": "2025-06-07T00:10:00Z",
+          "officialDate": "2025-06-06",
+          "status": {
+            "abstractGameState": "Live",
+            "codedGameState": "I",
+            "detailedState": "In Progress",
+            "statusCode": "I",
+            "startTimeTBD": false,
+            "abstractGameCode": "L"
+          },
+          "teams": {
+            "away": {
+              "leagueRecord": {
+                "wins": 33,
+                "losses": 29,
+                "pct": ".532"
+              },
+              "score": 2,
+              "team": {
+                "springLeague": {
+                  "id": 115,
+                  "name": "Grapefruit League",
+                  "link": "/api/v1/league/115",
+                  "abbreviation": "GL"
+                },
+                "allStarStatus": "N",
+                "id": 141,
+                "name": "Toronto Blue Jays",
+                "link": "/api/v1/teams/141",
+                "season": 2025,
+                "venue": {
+                  "id": 14,
+                  "name": "Rogers Centre",
+                  "link": "/api/v1/venues/14"
+                },
+                "springVenue": {
+                  "id": 2536,
+                  "link": "/api/v1/venues/2536"
+                },
+                "teamCode": "tor",
+                "fileCode": "tor",
+                "abbreviation": "TOR",
+                "teamName": "Blue Jays",
+                "locationName": "Toronto",
+                "firstYearOfPlay": "1977",
+                "league": {
+                  "id": 103,
+                  "name": "American League",
+                  "link": "/api/v1/league/103"
+                },
+                "division": {
+                  "id": 201,
+                  "name": "American League East",
+                  "link": "/api/v1/divisions/201"
+                },
+                "sport": {
+                  "id": 1,
+                  "link": "/api/v1/sports/1",
+                  "name": "Major League Baseball"
+                },
+                "shortName": "Toronto",
+                "franchiseName": "Toronto",
+                "clubName": "Blue Jays",
+                "active": true
+              },
+              "probablePitcher": {
+                "id": 687606,
+                "fullName": "Paxton Schultz",
+                "link": "/api/v1/people/687606"
+              },
+              "splitSquad": false,
+              "seriesNumber": 21,
+              "springLeague": {
+                "id": 115,
+                "name": "Grapefruit League",
+                "link": "/api/v1/league/115",
+                "abbreviation": "GL"
+              }
+            },
+            "home": {
+              "leagueRecord": {
+                "wins": 34,
+                "losses": 28,
+                "pct": ".548"
+              },
+              "score": 3,
+              "team": {
+                "springLeague": {
+                  "id": 115,
+                  "name": "Grapefruit League",
+                  "link": "/api/v1/league/115",
+                  "abbreviation": "GL"
+                },
+                "allStarStatus": "N",
+                "id": 142,
+                "name": "Minnesota Twins",
+                "link": "/api/v1/teams/142",
+                "season": 2025,
+                "venue": {
+                  "id": 3312,
+                  "name": "Target Field",
+                  "link": "/api/v1/venues/3312"
+                },
+                "springVenue": {
+                  "id": 2862,
+                  "link": "/api/v1/venues/2862"
+                },
+                "teamCode": "min",
+                "fileCode": "min",
+                "abbreviation": "MIN",
+                "teamName": "Twins",
+                "locationName": "Minneapolis",
+                "firstYearOfPlay": "1901",
+                "league": {
+                  "id": 103,
+                  "name": "American League",
+                  "link": "/api/v1/league/103"
+                },
+                "division": {
+                  "id": 202,
+                  "name": "American League Central",
+                  "link": "/api/v1/divisions/202"
+                },
+                "sport": {
+                  "id": 1,
+                  "link": "/api/v1/sports/1",
+                  "name": "Major League Baseball"
+                },
+                "shortName": "Minnesota",
+                "franchiseName": "Minnesota",
+                "clubName": "Twins",
+                "active": true
+              },
+              "probablePitcher": {
+                "id": 641927,
+                "fullName": "Bailey Ober",
+                "link": "/api/v1/people/641927"
+              },
+              "splitSquad": false,
+              "seriesNumber": 21,
+              "springLeague": {
+                "id": 115,
+                "name": "Grapefruit League",
+                "link": "/api/v1/league/115",
+                "abbreviation": "GL"
+              }
+            }
+          },
+          "venue": {
+            "id": 3312,
+            "name": "Target Field",
+            "link": "/api/v1/venues/3312"
+          },
+          "content": {
+            "link": "/api/v1/game/777615/content"
+          },
+          "gameNumber": 1,
+          "publicFacing": true,
+          "doubleHeader": "N",
+          "gamedayType": "P",
+          "tiebreaker": "N",
+          "calendarEventID": "14-777615-2025-06-06",
+          "seasonDisplay": "2025",
+          "dayNight": "night",
+          "scheduledInnings": 9,
+          "reverseHomeAwayStatus": false,
+          "inningBreakLength": 120,
+          "gamesInSeries": 3,
+          "seriesGameNumber": 1,
+          "seriesDescription": "Regular Season",
+          "recordSource": "S",
+          "ifNecessary": "N",
+          "ifNecessaryDescription": "Normal Game",
+          "lineups": {
+            "homePlayers": [
+              {
+                "id": 621439,
+                "fullName": "Byron Buxton",
+                "link": "/api/v1/people/621439",
+                "firstName": "Byron",
+                "lastName": "Buxton",
+                "primaryPosition": {
+                  "code": "8",
+                  "name": "Outfielder",
+                  "type": "Outfielder",
+                  "abbreviation": "CF"
+                },
+                "useName": "Byron"
+              },
+              {
+                "id": 663616,
+                "fullName": "Trevor Larnach",
+                "link": "/api/v1/people/663616",
+                "firstName": "Trevor",
+                "lastName": "Larnach",
+                "primaryPosition": {
+                  "code": "10",
+                  "name": "Designated Hitter",
+                  "type": "Hitter",
+                  "abbreviation": "DH"
+                },
+                "useName": "Trevor"
+              },
+              {
+                "id": 664034,
+                "fullName": "Ty France",
+                "link": "/api/v1/people/664034",
+                "firstName": "Tyler",
+                "lastName": "France",
+                "primaryPosition": {
+                  "code": "3",
+                  "name": "First Base",
+                  "type": "Infielder",
+                  "abbreviation": "1B"
+                },
+                "useName": "Ty"
+              },
+              {
+                "id": 670242,
+                "fullName": "Matt Wallner",
+                "link": "/api/v1/people/670242",
+                "firstName": "Matthew",
+                "lastName": "Wallner",
+                "primaryPosition": {
+                  "code": "9",
+                  "name": "Outfielder",
+                  "type": "Outfielder",
+                  "abbreviation": "RF"
+                },
+                "useName": "Matt"
+              },
+              {
+                "id": 686797,
+                "fullName": "Brooks Lee",
+                "link": "/api/v1/people/686797",
+                "firstName": "Brooks",
+                "lastName": "Lee",
+                "primaryPosition": {
+                  "code": "6",
+                  "name": "Shortstop",
+                  "type": "Infielder",
+                  "abbreviation": "SS"
+                },
+                "useName": "Brooks"
+              },
+              {
+                "id": 668904,
+                "fullName": "Royce Lewis",
+                "link": "/api/v1/people/668904",
+                "firstName": "Royce",
+                "lastName": "Lewis",
+                "primaryPosition": {
+                  "code": "5",
+                  "name": "Third Base",
+                  "type": "Infielder",
+                  "abbreviation": "3B"
+                },
+                "useName": "Royce"
+              },
+              {
+                "id": 665019,
+                "fullName": "Kody Clemens",
+                "link": "/api/v1/people/665019",
+                "firstName": "Kody",
+                "lastName": "Clemens",
+                "primaryPosition": {
+                  "code": "4",
+                  "name": "Second Base",
+                  "type": "Infielder",
+                  "abbreviation": "2B"
+                },
+                "useName": "Kody"
+              },
+              {
+                "id": 664056,
+                "fullName": "Harrison Bader",
+                "link": "/api/v1/people/664056",
+                "firstName": "Harrison",
+                "lastName": "Bader",
+                "primaryPosition": {
+                  "code": "7",
+                  "name": "Outfielder",
+                  "type": "Outfielder",
+                  "abbreviation": "LF"
+                },
+                "useName": "Harrison"
+              },
+              {
+                "id": 543877,
+                "fullName": "Christian V\u00e1zquez",
+                "link": "/api/v1/people/543877",
+                "firstName": "Christian",
+                "lastName": "V\u00e1zquez",
+                "primaryPosition": {
+                  "code": "2",
+                  "name": "Catcher",
+                  "type": "Catcher",
+                  "abbreviation": "C"
+                },
+                "useName": "Christian"
+              }
+            ],
+            "awayPlayers": [
+              {
+                "id": 666182,
+                "fullName": "Bo Bichette",
+                "link": "/api/v1/people/666182",
+                "firstName": "Bo",
+                "lastName": "Bichette",
+                "primaryPosition": {
+                  "code": "6",
+                  "name": "Shortstop",
+                  "type": "Infielder",
+                  "abbreviation": "SS"
+                },
+                "useName": "Bo"
+              },
+              {
+                "id": 665489,
+                "fullName": "Vladimir Guerrero Jr.",
+                "link": "/api/v1/people/665489",
+                "firstName": "Vladimir",
+                "lastName": "Guerrero",
+                "primaryPosition": {
+                  "code": "3",
+                  "name": "First Base",
+                  "type": "Infielder",
+                  "abbreviation": "1B"
+                },
+                "useName": "Vladimir"
+              },
+              {
+                "id": 680718,
+                "fullName": "Addison Barger",
+                "link": "/api/v1/people/680718",
+                "firstName": "Addison",
+                "lastName": "Barger",
+                "primaryPosition": {
+                  "code": "9",
+                  "name": "Outfielder",
+                  "type": "Outfielder",
+                  "abbreviation": "RF"
+                },
+                "useName": "Addison"
+              },
+              {
+                "id": 672386,
+                "fullName": "Alejandro Kirk",
+                "link": "/api/v1/people/672386",
+                "firstName": "Alejandro",
+                "lastName": "Kirk",
+                "primaryPosition": {
+                  "code": "2",
+                  "name": "Catcher",
+                  "type": "Catcher",
+                  "abbreviation": "C"
+                },
+                "useName": "Alejandro"
+              },
+              {
+                "id": 543807,
+                "fullName": "George Springer",
+                "link": "/api/v1/people/543807",
+                "firstName": "George",
+                "lastName": "Springer",
+                "primaryPosition": {
+                  "code": "10",
+                  "name": "Designated Hitter",
+                  "type": "Hitter",
+                  "abbreviation": "DH"
+                },
+                "useName": "George"
+              },
+              {
+                "id": 664770,
+                "fullName": "Nathan Lukes",
+                "link": "/api/v1/people/664770",
+                "firstName": "Nathan",
+                "lastName": "Lukes",
+                "primaryPosition": {
+                  "code": "7",
+                  "name": "Outfielder",
+                  "type": "Outfielder",
+                  "abbreviation": "LF"
+                },
+                "useName": "Nathan"
+              },
+              {
+                "id": 676391,
+                "fullName": "Ernie Clement",
+                "link": "/api/v1/people/676391",
+                "firstName": "Ernie",
+                "lastName": "Clement",
+                "primaryPosition": {
+                  "code": "5",
+                  "name": "Third Base",
+                  "type": "Infielder",
+                  "abbreviation": "3B"
+                },
+                "useName": "Ernie"
+              },
+              {
+                "id": 682729,
+                "fullName": "Jonatan Clase",
+                "link": "/api/v1/people/682729",
+                "firstName": "Jonatan",
+                "lastName": "Clase",
+                "primaryPosition": {
+                  "code": "8",
+                  "name": "Outfielder",
+                  "type": "Outfielder",
+                  "abbreviation": "CF"
+                },
+                "useName": "Jonatan"
+              },
+              {
+                "id": 665926,
+                "fullName": "Andr\u00e9s Gim\u00e9nez",
+                "link": "/api/v1/people/665926",
+                "firstName": "Andr\u00e9s",
+                "lastName": "Gim\u00e9nez",
+                "primaryPosition": {
+                  "code": "4",
+                  "name": "Second Base",
+                  "type": "Infielder",
+                  "abbreviation": "2B"
+                },
+                "useName": "Andr\u00e9s"
+              }
+            ]
+          }
+        },
+        {
+          "gamePk": 777617,
+          "gameGuid": "5113d038-b012-4f3c-b30c-6f7663190f89",
+          "link": "/api/v1.1/game/777617/feed/live",
+          "gameType": "R",
+          "season": "2025",
+          "gameDate": "2025-06-07T00:10:00Z",
+          "officialDate": "2025-06-06",
+          "status": {
+            "abstractGameState": "Live",
+            "codedGameState": "I",
+            "detailedState": "In Progress",
+            "statusCode": "I",
+            "startTimeTBD": false,
+            "abstractGameCode": "L"
+          },
+          "teams": {
+            "away": {
+              "leagueRecord": {
+                "wins": 35,
+                "losses": 26,
+                "pct": ".574"
+              },
+              "score": 1,
+              "team": {
+                "springLeague": {
+                  "id": 114,
+                  "name": "Cactus League",
+                  "link": "/api/v1/league/114",
+                  "abbreviation": "CL"
+                },
+                "allStarStatus": "N",
+                "id": 135,
+                "name": "San Diego Padres",
+                "link": "/api/v1/teams/135",
+                "season": 2025,
+                "venue": {
+                  "id": 2680,
+                  "name": "Petco Park",
+                  "link": "/api/v1/venues/2680"
+                },
+                "springVenue": {
+                  "id": 2530,
+                  "link": "/api/v1/venues/2530"
+                },
+                "teamCode": "sdn",
+                "fileCode": "sd",
+                "abbreviation": "SD",
+                "teamName": "Padres",
+                "locationName": "San Diego",
+                "firstYearOfPlay": "1968",
+                "league": {
+                  "id": 104,
+                  "name": "National League",
+                  "link": "/api/v1/league/104"
+                },
+                "division": {
+                  "id": 203,
+                  "name": "National League West",
+                  "link": "/api/v1/divisions/203"
+                },
+                "sport": {
+                  "id": 1,
+                  "link": "/api/v1/sports/1",
+                  "name": "Major League Baseball"
+                },
+                "shortName": "San Diego",
+                "franchiseName": "San Diego",
+                "clubName": "Padres",
+                "active": true
+              },
+              "probablePitcher": {
+                "id": 681190,
+                "fullName": "Randy V\u00e1squez",
+                "link": "/api/v1/people/681190"
+              },
+              "splitSquad": false,
+              "seriesNumber": 21,
               "springLeague": {
                 "id": 114,
                 "name": "Cactus League",
@@ -556,14 +4049,448 @@
             "home": {
               "leagueRecord": {
                 "wins": 34,
-                "losses": 27,
-                "pct": ".557"
-              },
-<<<<<<< HEAD
-              "score": 6,
-=======
-              "score": 4,
->>>>>>> 23b9862a
+                "losses": 29,
+                "pct": ".540"
+              },
+              "score": 0,
+              "team": {
+                "springLeague": {
+                  "id": 114,
+                  "name": "Cactus League",
+                  "link": "/api/v1/league/114",
+                  "abbreviation": "CL"
+                },
+                "allStarStatus": "N",
+                "id": 158,
+                "name": "Milwaukee Brewers",
+                "link": "/api/v1/teams/158",
+                "season": 2025,
+                "venue": {
+                  "id": 32,
+                  "name": "American Family Field",
+                  "link": "/api/v1/venues/32"
+                },
+                "springVenue": {
+                  "id": 2518,
+                  "link": "/api/v1/venues/2518"
+                },
+                "teamCode": "mil",
+                "fileCode": "mil",
+                "abbreviation": "MIL",
+                "teamName": "Brewers",
+                "locationName": "Milwaukee",
+                "firstYearOfPlay": "1968",
+                "league": {
+                  "id": 104,
+                  "name": "National League",
+                  "link": "/api/v1/league/104"
+                },
+                "division": {
+                  "id": 205,
+                  "name": "National League Central",
+                  "link": "/api/v1/divisions/205"
+                },
+                "sport": {
+                  "id": 1,
+                  "link": "/api/v1/sports/1",
+                  "name": "Major League Baseball"
+                },
+                "shortName": "Milwaukee",
+                "franchiseName": "Milwaukee",
+                "clubName": "Brewers",
+                "active": true
+              },
+              "probablePitcher": {
+                "id": 694477,
+                "fullName": "Chad Patrick",
+                "link": "/api/v1/people/694477"
+              },
+              "splitSquad": false,
+              "seriesNumber": 21,
+              "springLeague": {
+                "id": 114,
+                "name": "Cactus League",
+                "link": "/api/v1/league/114",
+                "abbreviation": "CL"
+              }
+            }
+          },
+          "venue": {
+            "id": 32,
+            "name": "American Family Field",
+            "link": "/api/v1/venues/32"
+          },
+          "content": {
+            "link": "/api/v1/game/777617/content"
+          },
+          "gameNumber": 1,
+          "publicFacing": true,
+          "doubleHeader": "N",
+          "gamedayType": "P",
+          "tiebreaker": "N",
+          "calendarEventID": "14-777617-2025-06-06",
+          "seasonDisplay": "2025",
+          "dayNight": "night",
+          "scheduledInnings": 9,
+          "reverseHomeAwayStatus": false,
+          "inningBreakLength": 120,
+          "gamesInSeries": 3,
+          "seriesGameNumber": 1,
+          "seriesDescription": "Regular Season",
+          "recordSource": "S",
+          "ifNecessary": "N",
+          "ifNecessaryDescription": "Normal Game",
+          "lineups": {
+            "homePlayers": [
+              {
+                "id": 668930,
+                "fullName": "Brice Turang",
+                "link": "/api/v1/people/668930",
+                "firstName": "Brice",
+                "lastName": "Turang",
+                "primaryPosition": {
+                  "code": "4",
+                  "name": "Second Base",
+                  "type": "Infielder",
+                  "abbreviation": "2B"
+                },
+                "useName": "Brice"
+              },
+              {
+                "id": 694192,
+                "fullName": "Jackson Chourio",
+                "link": "/api/v1/people/694192",
+                "firstName": "Jackson",
+                "lastName": "Chourio",
+                "primaryPosition": {
+                  "code": "8",
+                  "name": "Outfielder",
+                  "type": "Outfielder",
+                  "abbreviation": "CF"
+                },
+                "useName": "Jackson"
+              },
+              {
+                "id": 592885,
+                "fullName": "Christian Yelich",
+                "link": "/api/v1/people/592885",
+                "firstName": "Christian",
+                "lastName": "Yelich",
+                "primaryPosition": {
+                  "code": "10",
+                  "name": "Designated Hitter",
+                  "type": "Hitter",
+                  "abbreviation": "DH"
+                },
+                "useName": "Christian"
+              },
+              {
+                "id": 661388,
+                "fullName": "William Contreras",
+                "link": "/api/v1/people/661388",
+                "firstName": "William",
+                "lastName": "Contreras",
+                "primaryPosition": {
+                  "code": "2",
+                  "name": "Catcher",
+                  "type": "Catcher",
+                  "abbreviation": "C"
+                },
+                "useName": "William"
+              },
+              {
+                "id": 686217,
+                "fullName": "Sal Frelick",
+                "link": "/api/v1/people/686217",
+                "firstName": "Salvatore",
+                "lastName": "Frelick",
+                "primaryPosition": {
+                  "code": "9",
+                  "name": "Outfielder",
+                  "type": "Outfielder",
+                  "abbreviation": "RF"
+                },
+                "useName": "Sal"
+              },
+              {
+                "id": 686555,
+                "fullName": "Isaac Collins",
+                "link": "/api/v1/people/686555",
+                "firstName": "Isaac",
+                "lastName": "Collins",
+                "primaryPosition": {
+                  "code": "7",
+                  "name": "Outfielder",
+                  "type": "Outfielder",
+                  "abbreviation": "LF"
+                },
+                "useName": "Isaac"
+              },
+              {
+                "id": 641343,
+                "fullName": "Jake Bauers",
+                "link": "/api/v1/people/641343",
+                "firstName": "Jakob",
+                "lastName": "Bauers",
+                "primaryPosition": {
+                  "code": "3",
+                  "name": "First Base",
+                  "type": "Infielder",
+                  "abbreviation": "1B"
+                },
+                "useName": "Jake"
+              },
+              {
+                "id": 702332,
+                "fullName": "Caleb Durbin",
+                "link": "/api/v1/people/702332",
+                "firstName": "Caleb",
+                "lastName": "Durbin",
+                "primaryPosition": {
+                  "code": "5",
+                  "name": "Third Base",
+                  "type": "Infielder",
+                  "abbreviation": "3B"
+                },
+                "useName": "Caleb"
+              },
+              {
+                "id": 687401,
+                "fullName": "Joey Ortiz",
+                "link": "/api/v1/people/687401",
+                "firstName": "Joseph",
+                "lastName": "Ortiz",
+                "primaryPosition": {
+                  "code": "6",
+                  "name": "Shortstop",
+                  "type": "Infielder",
+                  "abbreviation": "SS"
+                },
+                "useName": "Joey"
+              }
+            ],
+            "awayPlayers": [
+              {
+                "id": 665487,
+                "fullName": "Fernando Tatis Jr.",
+                "link": "/api/v1/people/665487",
+                "firstName": "Fernando",
+                "lastName": "Tatis",
+                "primaryPosition": {
+                  "code": "9",
+                  "name": "Outfielder",
+                  "type": "Outfielder",
+                  "abbreviation": "RF"
+                },
+                "useName": "Fernando"
+              },
+              {
+                "id": 650333,
+                "fullName": "Luis Arraez",
+                "link": "/api/v1/people/650333",
+                "firstName": "Luis",
+                "lastName": "Arraez",
+                "primaryPosition": {
+                  "code": "10",
+                  "name": "Designated Hitter",
+                  "type": "Hitter",
+                  "abbreviation": "DH"
+                },
+                "useName": "Luis"
+              },
+              {
+                "id": 592518,
+                "fullName": "Manny Machado",
+                "link": "/api/v1/people/592518",
+                "firstName": "Manuel",
+                "lastName": "Machado",
+                "primaryPosition": {
+                  "code": "5",
+                  "name": "Third Base",
+                  "type": "Infielder",
+                  "abbreviation": "3B"
+                },
+                "useName": "Manny"
+              },
+              {
+                "id": 701538,
+                "fullName": "Jackson Merrill",
+                "link": "/api/v1/people/701538",
+                "firstName": "Jackson",
+                "lastName": "Merrill",
+                "primaryPosition": {
+                  "code": "8",
+                  "name": "Outfielder",
+                  "type": "Outfielder",
+                  "abbreviation": "CF"
+                },
+                "useName": "Jackson"
+              },
+              {
+                "id": 657757,
+                "fullName": "Gavin Sheets",
+                "link": "/api/v1/people/657757",
+                "firstName": "Gavin",
+                "lastName": "Sheets",
+                "primaryPosition": {
+                  "code": "3",
+                  "name": "First Base",
+                  "type": "Infielder",
+                  "abbreviation": "1B"
+                },
+                "useName": "Gavin"
+              },
+              {
+                "id": 593428,
+                "fullName": "Xander Bogaerts",
+                "link": "/api/v1/people/593428",
+                "firstName": "Xander",
+                "lastName": "Bogaerts",
+                "primaryPosition": {
+                  "code": "6",
+                  "name": "Shortstop",
+                  "type": "Infielder",
+                  "abbreviation": "SS"
+                },
+                "useName": "Xander"
+              },
+              {
+                "id": 630105,
+                "fullName": "Jake Cronenworth",
+                "link": "/api/v1/people/630105",
+                "firstName": "Jacob",
+                "lastName": "Cronenworth",
+                "primaryPosition": {
+                  "code": "4",
+                  "name": "Second Base",
+                  "type": "Infielder",
+                  "abbreviation": "2B"
+                },
+                "useName": "Jake"
+              },
+              {
+                "id": 642180,
+                "fullName": "Tyler Wade",
+                "link": "/api/v1/people/642180",
+                "firstName": "Tyler",
+                "lastName": "Wade",
+                "primaryPosition": {
+                  "code": "7",
+                  "name": "Outfielder",
+                  "type": "Outfielder",
+                  "abbreviation": "LF"
+                },
+                "useName": "Tyler"
+              },
+              {
+                "id": 455117,
+                "fullName": "Mart\u00edn Maldonado",
+                "link": "/api/v1/people/455117",
+                "firstName": "Mart\u00edn",
+                "lastName": "Maldonado",
+                "primaryPosition": {
+                  "code": "2",
+                  "name": "Catcher",
+                  "type": "Catcher",
+                  "abbreviation": "C"
+                },
+                "useName": "Mart\u00edn"
+              }
+            ]
+          }
+        },
+        {
+          "gamePk": 777620,
+          "gameGuid": "bd396a8f-de29-4246-8631-ba59f69f3bae",
+          "link": "/api/v1.1/game/777620/feed/live",
+          "gameType": "R",
+          "season": "2025",
+          "gameDate": "2025-06-07T00:15:00Z",
+          "officialDate": "2025-06-06",
+          "status": {
+            "abstractGameState": "Live",
+            "codedGameState": "P",
+            "detailedState": "Warmup",
+            "statusCode": "PW",
+            "startTimeTBD": false,
+            "abstractGameCode": "L"
+          },
+          "teams": {
+            "away": {
+              "leagueRecord": {
+                "wins": 38,
+                "losses": 25,
+                "pct": ".603"
+              },
+              "score": 0,
+              "team": {
+                "springLeague": {
+                  "id": 114,
+                  "name": "Cactus League",
+                  "link": "/api/v1/league/114",
+                  "abbreviation": "CL"
+                },
+                "allStarStatus": "N",
+                "id": 119,
+                "name": "Los Angeles Dodgers",
+                "link": "/api/v1/teams/119",
+                "season": 2025,
+                "venue": {
+                  "id": 22,
+                  "name": "Dodger Stadium",
+                  "link": "/api/v1/venues/22"
+                },
+                "springVenue": {
+                  "id": 3809,
+                  "link": "/api/v1/venues/3809"
+                },
+                "teamCode": "lan",
+                "fileCode": "la",
+                "abbreviation": "LAD",
+                "teamName": "Dodgers",
+                "locationName": "Los Angeles",
+                "firstYearOfPlay": "1884",
+                "league": {
+                  "id": 104,
+                  "name": "National League",
+                  "link": "/api/v1/league/104"
+                },
+                "division": {
+                  "id": 203,
+                  "name": "National League West",
+                  "link": "/api/v1/divisions/203"
+                },
+                "sport": {
+                  "id": 1,
+                  "link": "/api/v1/sports/1",
+                  "name": "Major League Baseball"
+                },
+                "shortName": "LA Dodgers",
+                "franchiseName": "Los Angeles",
+                "clubName": "Dodgers",
+                "active": true
+              },
+              "probablePitcher": {
+                "id": 680736,
+                "fullName": "Justin Wrobleski",
+                "link": "/api/v1/people/680736"
+              },
+              "splitSquad": false,
+              "seriesNumber": 22,
+              "springLeague": {
+                "id": 114,
+                "name": "Cactus League",
+                "link": "/api/v1/league/114",
+                "abbreviation": "CL"
+              }
+            },
+            "home": {
+              "leagueRecord": {
+                "wins": 34,
+                "losses": 28,
+                "pct": ".548"
+              },
+              "score": 0,
               "team": {
                 "springLeague": {
                   "id": 115,
@@ -611,14 +4538,13 @@
                 "clubName": "Cardinals",
                 "active": true
               },
-              "isWinner": true,
               "probablePitcher": {
-                "id": 571945,
-                "fullName": "Miles Mikolas",
-                "link": "/api/v1/people/571945"
+                "id": 543243,
+                "fullName": "Sonny Gray",
+                "link": "/api/v1/people/543243"
               },
               "splitSquad": false,
-              "seriesNumber": 20,
+              "seriesNumber": 21,
               "springLeague": {
                 "id": 115,
                 "name": "Grapefruit League",
@@ -633,23 +4559,21 @@
             "link": "/api/v1/venues/2889"
           },
           "content": {
-            "link": "/api/v1/game/777642/content"
+            "link": "/api/v1/game/777620/content"
           },
-          "isTie": false,
           "gameNumber": 1,
           "publicFacing": true,
-          "doubleHeader": "S",
+          "doubleHeader": "N",
           "gamedayType": "P",
           "tiebreaker": "N",
-          "calendarEventID": "14-777642-2025-06-05",
+          "calendarEventID": "14-777620-2025-06-06",
           "seasonDisplay": "2025",
-          "dayNight": "day",
-          "description": "Makeup of 6/4 PPD",
+          "dayNight": "night",
           "scheduledInnings": 9,
           "reverseHomeAwayStatus": false,
           "inningBreakLength": 120,
           "gamesInSeries": 3,
-          "seriesGameNumber": 2,
+          "seriesGameNumber": 1,
           "seriesDescription": "Regular Season",
           "recordSource": "S",
           "ifNecessary": "N",
@@ -663,10 +4587,10 @@
                 "firstName": "Lars",
                 "lastName": "Nootbaar",
                 "primaryPosition": {
-                  "code": "8",
-                  "name": "Outfielder",
-                  "type": "Outfielder",
-                  "abbreviation": "CF"
+                  "code": "7",
+                  "name": "Outfielder",
+                  "type": "Outfielder",
+                  "abbreviation": "LF"
                 },
                 "useName": "Lars"
               },
@@ -741,20 +4665,6 @@
                 "useName": "Nolan"
               },
               {
-                "id": 676475,
-                "fullName": "Alec Burleson",
-                "link": "/api/v1/people/676475",
-                "firstName": "Alec",
-                "lastName": "Burleson",
-                "primaryPosition": {
-                  "code": "7",
-                  "name": "Outfielder",
-                  "type": "Outfielder",
-                  "abbreviation": "LF"
-                },
-                "useName": "Alec"
-              },
-              {
                 "id": 668723,
                 "fullName": "Ryan Vilade",
                 "link": "/api/v1/people/668723",
@@ -781,146 +4691,1036 @@
                   "abbreviation": "C"
                 },
                 "useName": "Pedro"
+              },
+              {
+                "id": 687363,
+                "fullName": "Victor Scott II",
+                "link": "/api/v1/people/687363",
+                "firstName": "Victor",
+                "lastName": "Scott",
+                "primaryPosition": {
+                  "code": "8",
+                  "name": "Outfielder",
+                  "type": "Outfielder",
+                  "abbreviation": "CF"
+                },
+                "useName": "Victor"
               }
             ],
             "awayPlayers": [
               {
-                "id": 663697,
-                "fullName": "Jonathan India",
-                "link": "/api/v1/people/663697",
-                "firstName": "Jonathan",
-                "lastName": "India",
+                "id": 660271,
+                "fullName": "Shohei Ohtani",
+                "link": "/api/v1/people/660271",
+                "firstName": "Shohei",
+                "lastName": "Ohtani",
                 "primaryPosition": {
                   "code": "10",
                   "name": "Designated Hitter",
                   "type": "Hitter",
                   "abbreviation": "DH"
                 },
-                "useName": "Jonathan"
-              },
-              {
-                "id": 677951,
-                "fullName": "Bobby Witt Jr.",
-                "link": "/api/v1/people/677951",
-                "firstName": "Robert",
-                "lastName": "Witt",
+                "useName": "Shohei"
+              },
+              {
+                "id": 605141,
+                "fullName": "Mookie Betts",
+                "link": "/api/v1/people/605141",
+                "firstName": "Markus",
+                "lastName": "Betts",
                 "primaryPosition": {
                   "code": "6",
                   "name": "Shortstop",
                   "type": "Infielder",
                   "abbreviation": "SS"
                 },
-                "useName": "Bobby"
-              },
-              {
-                "id": 672580,
-                "fullName": "Maikel Garcia",
-                "link": "/api/v1/people/672580",
-                "firstName": "Maikel",
-                "lastName": "Garcia",
+                "useName": "Mookie"
+              },
+              {
+                "id": 518692,
+                "fullName": "Freddie Freeman",
+                "link": "/api/v1/people/518692",
+                "firstName": "Frederick",
+                "lastName": "Freeman",
+                "primaryPosition": {
+                  "code": "3",
+                  "name": "First Base",
+                  "type": "Infielder",
+                  "abbreviation": "1B"
+                },
+                "useName": "Freddie"
+              },
+              {
+                "id": 606192,
+                "fullName": "Teoscar Hern\u00e1ndez",
+                "link": "/api/v1/people/606192",
+                "firstName": "Teoscar",
+                "lastName": "Hern\u00e1ndez",
+                "primaryPosition": {
+                  "code": "9",
+                  "name": "Outfielder",
+                  "type": "Outfielder",
+                  "abbreviation": "RF"
+                },
+                "useName": "Teoscar"
+              },
+              {
+                "id": 571970,
+                "fullName": "Max Muncy",
+                "link": "/api/v1/people/571970",
+                "firstName": "Maxwell",
+                "lastName": "Muncy",
                 "primaryPosition": {
                   "code": "5",
                   "name": "Third Base",
                   "type": "Infielder",
                   "abbreviation": "3B"
                 },
-                "useName": "Maikel"
-              },
-              {
-                "id": 686469,
-                "fullName": "Vinnie Pasquantino",
-                "link": "/api/v1/people/686469",
-                "firstName": "Vincent",
-                "lastName": "Pasquantino",
-                "primaryPosition": {
-                  "code": "3",
-                  "name": "First Base",
-                  "type": "Infielder",
-                  "abbreviation": "1B"
-                },
-                "useName": "Vinnie"
-              },
-              {
-                "id": 521692,
-                "fullName": "Salvador Perez",
-                "link": "/api/v1/people/521692",
-                "firstName": "Salvador",
-                "lastName": "Perez",
+                "useName": "Max"
+              },
+              {
+                "id": 681624,
+                "fullName": "Andy Pages",
+                "link": "/api/v1/people/681624",
+                "firstName": "Andy",
+                "lastName": "Pages",
+                "primaryPosition": {
+                  "code": "8",
+                  "name": "Outfielder",
+                  "type": "Outfielder",
+                  "abbreviation": "CF"
+                },
+                "useName": "Andy"
+              },
+              {
+                "id": 624424,
+                "fullName": "Michael Conforto",
+                "link": "/api/v1/people/624424",
+                "firstName": "Michael",
+                "lastName": "Conforto",
+                "primaryPosition": {
+                  "code": "7",
+                  "name": "Outfielder",
+                  "type": "Outfielder",
+                  "abbreviation": "LF"
+                },
+                "useName": "Michael"
+              },
+              {
+                "id": 669242,
+                "fullName": "Tommy Edman",
+                "link": "/api/v1/people/669242",
+                "firstName": "Thomas",
+                "lastName": "Edman",
+                "primaryPosition": {
+                  "code": "4",
+                  "name": "Second Base",
+                  "type": "Infielder",
+                  "abbreviation": "2B"
+                },
+                "useName": "Tommy"
+              },
+              {
+                "id": 687221,
+                "fullName": "Dalton Rushing",
+                "link": "/api/v1/people/687221",
+                "firstName": "Dalton",
+                "lastName": "Rushing",
                 "primaryPosition": {
                   "code": "2",
                   "name": "Catcher",
                   "type": "Catcher",
                   "abbreviation": "C"
                 },
-                "useName": "Salvador"
-              },
-              {
-                "id": 695506,
-                "fullName": "Jac Caglianone",
-                "link": "/api/v1/people/695506",
-                "firstName": "Jeffrey",
-                "lastName": "Caglianone",
-                "primaryPosition": {
-                  "code": "9",
-                  "name": "Outfielder",
-                  "type": "Outfielder",
-                  "abbreviation": "RF"
-                },
-                "useName": "Jac"
-              },
-              {
-                "id": 671221,
-                "fullName": "Drew Waters",
-                "link": "/api/v1/people/671221",
-                "firstName": "Andrew",
-                "lastName": "Waters",
-                "primaryPosition": {
-                  "code": "7",
-                  "name": "Outfielder",
-                  "type": "Outfielder",
-                  "abbreviation": "LF"
-                },
-                "useName": "Drew"
-              },
-              {
-                "id": 686681,
-                "fullName": "Michael Massey",
-                "link": "/api/v1/people/686681",
-                "firstName": "Michael",
-                "lastName": "Massey",
-                "primaryPosition": {
-                  "code": "4",
-                  "name": "Second Base",
-                  "type": "Infielder",
-                  "abbreviation": "2B"
-                },
-                "useName": "Michael"
-              },
-              {
-                "id": 664728,
-                "fullName": "Kyle Isbel",
-                "link": "/api/v1/people/664728",
-                "firstName": "Kyle",
-                "lastName": "Isbel",
-                "primaryPosition": {
-                  "code": "8",
-                  "name": "Outfielder",
-                  "type": "Outfielder",
-                  "abbreviation": "CF"
-                },
-                "useName": "Kyle"
+                "useName": "Dalton"
               }
             ]
           }
         },
         {
-          "gamePk": 777635,
-          "gameGuid": "01616cca-f126-47b2-aa27-dafc03532db6",
-          "link": "/api/v1.1/game/777635/feed/live",
+          "gamePk": 777616,
+          "gameGuid": "102bf78d-5231-4a58-a1cd-c442cd898145",
+          "link": "/api/v1.1/game/777616/feed/live",
           "gameType": "R",
           "season": "2025",
-          "gameDate": "2025-06-05T23:45:00Z",
-          "officialDate": "2025-06-05",
+          "gameDate": "2025-06-07T00:40:00Z",
+          "officialDate": "2025-06-06",
+          "status": {
+            "abstractGameState": "Live",
+            "codedGameState": "I",
+            "detailedState": "In Progress",
+            "statusCode": "I",
+            "startTimeTBD": false,
+            "abstractGameCode": "L"
+          },
+          "teams": {
+            "away": {
+              "leagueRecord": {
+                "wins": 39,
+                "losses": 24,
+                "pct": ".619"
+              },
+              "score": 0,
+              "team": {
+                "springLeague": {
+                  "id": 115,
+                  "name": "Grapefruit League",
+                  "link": "/api/v1/league/115",
+                  "abbreviation": "GL"
+                },
+                "allStarStatus": "N",
+                "id": 121,
+                "name": "New York Mets",
+                "link": "/api/v1/teams/121",
+                "season": 2025,
+                "venue": {
+                  "id": 3289,
+                  "name": "Citi Field",
+                  "link": "/api/v1/venues/3289"
+                },
+                "springVenue": {
+                  "id": 2856,
+                  "link": "/api/v1/venues/2856"
+                },
+                "teamCode": "nyn",
+                "fileCode": "nym",
+                "abbreviation": "NYM",
+                "teamName": "Mets",
+                "locationName": "Flushing",
+                "firstYearOfPlay": "1962",
+                "league": {
+                  "id": 104,
+                  "name": "National League",
+                  "link": "/api/v1/league/104"
+                },
+                "division": {
+                  "id": 204,
+                  "name": "National League East",
+                  "link": "/api/v1/divisions/204"
+                },
+                "sport": {
+                  "id": 1,
+                  "link": "/api/v1/sports/1",
+                  "name": "Major League Baseball"
+                },
+                "shortName": "NY Mets",
+                "franchiseName": "New York",
+                "clubName": "Mets",
+                "active": true
+              },
+              "probablePitcher": {
+                "id": 673540,
+                "fullName": "Kodai Senga",
+                "link": "/api/v1/people/673540"
+              },
+              "splitSquad": false,
+              "seriesNumber": 21,
+              "springLeague": {
+                "id": 115,
+                "name": "Grapefruit League",
+                "link": "/api/v1/league/115",
+                "abbreviation": "GL"
+              }
+            },
+            "home": {
+              "leagueRecord": {
+                "wins": 12,
+                "losses": 50,
+                "pct": ".194"
+              },
+              "score": 0,
+              "team": {
+                "springLeague": {
+                  "id": 114,
+                  "name": "Cactus League",
+                  "link": "/api/v1/league/114",
+                  "abbreviation": "CL"
+                },
+                "allStarStatus": "N",
+                "id": 115,
+                "name": "Colorado Rockies",
+                "link": "/api/v1/teams/115",
+                "season": 2025,
+                "venue": {
+                  "id": 19,
+                  "name": "Coors Field",
+                  "link": "/api/v1/venues/19"
+                },
+                "springVenue": {
+                  "id": 4249,
+                  "link": "/api/v1/venues/4249"
+                },
+                "teamCode": "col",
+                "fileCode": "col",
+                "abbreviation": "COL",
+                "teamName": "Rockies",
+                "locationName": "Denver",
+                "firstYearOfPlay": "1992",
+                "league": {
+                  "id": 104,
+                  "name": "National League",
+                  "link": "/api/v1/league/104"
+                },
+                "division": {
+                  "id": 203,
+                  "name": "National League West",
+                  "link": "/api/v1/divisions/203"
+                },
+                "sport": {
+                  "id": 1,
+                  "link": "/api/v1/sports/1",
+                  "name": "Major League Baseball"
+                },
+                "shortName": "Colorado",
+                "franchiseName": "Colorado",
+                "clubName": "Rockies",
+                "active": true
+              },
+              "probablePitcher": {
+                "id": 669020,
+                "fullName": "Ryan Rolison",
+                "link": "/api/v1/people/669020"
+              },
+              "splitSquad": false,
+              "seriesNumber": 21,
+              "springLeague": {
+                "id": 114,
+                "name": "Cactus League",
+                "link": "/api/v1/league/114",
+                "abbreviation": "CL"
+              }
+            }
+          },
+          "venue": {
+            "id": 19,
+            "name": "Coors Field",
+            "link": "/api/v1/venues/19"
+          },
+          "content": {
+            "link": "/api/v1/game/777616/content"
+          },
+          "gameNumber": 1,
+          "publicFacing": true,
+          "doubleHeader": "N",
+          "gamedayType": "P",
+          "tiebreaker": "N",
+          "calendarEventID": "14-777616-2025-06-06",
+          "seasonDisplay": "2025",
+          "dayNight": "night",
+          "scheduledInnings": 9,
+          "reverseHomeAwayStatus": false,
+          "inningBreakLength": 120,
+          "gamesInSeries": 3,
+          "seriesGameNumber": 1,
+          "seriesDescription": "Regular Season",
+          "recordSource": "S",
+          "ifNecessary": "N",
+          "ifNecessaryDescription": "Normal Game",
+          "lineups": {
+            "homePlayers": [
+              {
+                "id": 687597,
+                "fullName": "Jordan Beck",
+                "link": "/api/v1/people/687597",
+                "firstName": "Jordan",
+                "lastName": "Beck",
+                "primaryPosition": {
+                  "code": "7",
+                  "name": "Outfielder",
+                  "type": "Outfielder",
+                  "abbreviation": "LF"
+                },
+                "useName": "Jordan"
+              },
+              {
+                "id": 642731,
+                "fullName": "Thairo Estrada",
+                "link": "/api/v1/people/642731",
+                "firstName": "Thairo",
+                "lastName": "Estrada",
+                "primaryPosition": {
+                  "code": "4",
+                  "name": "Second Base",
+                  "type": "Infielder",
+                  "abbreviation": "2B"
+                },
+                "useName": "Thairo"
+              },
+              {
+                "id": 696100,
+                "fullName": "Hunter Goodman",
+                "link": "/api/v1/people/696100",
+                "firstName": "Hunter",
+                "lastName": "Goodman",
+                "primaryPosition": {
+                  "code": "2",
+                  "name": "Catcher",
+                  "type": "Catcher",
+                  "abbreviation": "C"
+                },
+                "useName": "Hunter"
+              },
+              {
+                "id": 641857,
+                "fullName": "Ryan McMahon",
+                "link": "/api/v1/people/641857",
+                "firstName": "Ryan",
+                "lastName": "McMahon",
+                "primaryPosition": {
+                  "code": "5",
+                  "name": "Third Base",
+                  "type": "Infielder",
+                  "abbreviation": "3B"
+                },
+                "useName": "Ryan"
+              },
+              {
+                "id": 686668,
+                "fullName": "Brenton Doyle",
+                "link": "/api/v1/people/686668",
+                "firstName": "Brenton",
+                "lastName": "Doyle",
+                "primaryPosition": {
+                  "code": "8",
+                  "name": "Outfielder",
+                  "type": "Outfielder",
+                  "abbreviation": "CF"
+                },
+                "useName": "Brenton"
+              },
+              {
+                "id": 690022,
+                "fullName": "Ryan Ritter",
+                "link": "/api/v1/people/690022",
+                "firstName": "Ryan",
+                "lastName": "Ritter",
+                "primaryPosition": {
+                  "code": "6",
+                  "name": "Shortstop",
+                  "type": "Infielder",
+                  "abbreviation": "SS"
+                },
+                "useName": "Ryan"
+              },
+              {
+                "id": 669374,
+                "fullName": "Keston Hiura",
+                "link": "/api/v1/people/669374",
+                "firstName": "Keston",
+                "lastName": "Hiura",
+                "primaryPosition": {
+                  "code": "3",
+                  "name": "First Base",
+                  "type": "Infielder",
+                  "abbreviation": "1B"
+                },
+                "useName": "Keston"
+              },
+              {
+                "id": 666160,
+                "fullName": "Mickey Moniak",
+                "link": "/api/v1/people/666160",
+                "firstName": "McKenzie",
+                "lastName": "Moniak",
+                "primaryPosition": {
+                  "code": "9",
+                  "name": "Outfielder",
+                  "type": "Outfielder",
+                  "abbreviation": "RF"
+                },
+                "useName": "Mickey"
+              },
+              {
+                "id": 671289,
+                "fullName": "Tyler Freeman",
+                "link": "/api/v1/people/671289",
+                "firstName": "Tyler",
+                "lastName": "Freeman",
+                "primaryPosition": {
+                  "code": "10",
+                  "name": "Designated Hitter",
+                  "type": "Hitter",
+                  "abbreviation": "DH"
+                },
+                "useName": "Tyler"
+              }
+            ],
+            "awayPlayers": [
+              {
+                "id": 607043,
+                "fullName": "Brandon Nimmo",
+                "link": "/api/v1/people/607043",
+                "firstName": "Brandon",
+                "lastName": "Nimmo",
+                "primaryPosition": {
+                  "code": "7",
+                  "name": "Outfielder",
+                  "type": "Outfielder",
+                  "abbreviation": "LF"
+                },
+                "useName": "Brandon"
+              },
+              {
+                "id": 516782,
+                "fullName": "Starling Marte",
+                "link": "/api/v1/people/516782",
+                "firstName": "Starling",
+                "lastName": "Marte",
+                "primaryPosition": {
+                  "code": "10",
+                  "name": "Designated Hitter",
+                  "type": "Hitter",
+                  "abbreviation": "DH"
+                },
+                "useName": "Starling"
+              },
+              {
+                "id": 665742,
+                "fullName": "Juan Soto",
+                "link": "/api/v1/people/665742",
+                "firstName": "Juan",
+                "lastName": "Soto",
+                "primaryPosition": {
+                  "code": "9",
+                  "name": "Outfielder",
+                  "type": "Outfielder",
+                  "abbreviation": "RF"
+                },
+                "useName": "Juan"
+              },
+              {
+                "id": 624413,
+                "fullName": "Pete Alonso",
+                "link": "/api/v1/people/624413",
+                "firstName": "Peter",
+                "lastName": "Alonso",
+                "primaryPosition": {
+                  "code": "3",
+                  "name": "First Base",
+                  "type": "Infielder",
+                  "abbreviation": "1B"
+                },
+                "useName": "Pete"
+              },
+              {
+                "id": 643446,
+                "fullName": "Jeff McNeil",
+                "link": "/api/v1/people/643446",
+                "firstName": "Jeffrey",
+                "lastName": "McNeil",
+                "primaryPosition": {
+                  "code": "4",
+                  "name": "Second Base",
+                  "type": "Infielder",
+                  "abbreviation": "2B"
+                },
+                "useName": "Jeff"
+              },
+              {
+                "id": 621438,
+                "fullName": "Tyrone Taylor",
+                "link": "/api/v1/people/621438",
+                "firstName": "Tyrone",
+                "lastName": "Taylor",
+                "primaryPosition": {
+                  "code": "8",
+                  "name": "Outfielder",
+                  "type": "Outfielder",
+                  "abbreviation": "CF"
+                },
+                "useName": "Tyrone"
+              },
+              {
+                "id": 683146,
+                "fullName": "Brett Baty",
+                "link": "/api/v1/people/683146",
+                "firstName": "Brett",
+                "lastName": "Baty",
+                "primaryPosition": {
+                  "code": "5",
+                  "name": "Third Base",
+                  "type": "Infielder",
+                  "abbreviation": "3B"
+                },
+                "useName": "Brett"
+              },
+              {
+                "id": 682626,
+                "fullName": "Francisco Alvarez",
+                "link": "/api/v1/people/682626",
+                "firstName": "Francisco",
+                "lastName": "Alvarez",
+                "primaryPosition": {
+                  "code": "2",
+                  "name": "Catcher",
+                  "type": "Catcher",
+                  "abbreviation": "C"
+                },
+                "useName": "Francisco"
+              },
+              {
+                "id": 677595,
+                "fullName": "Ronny Mauricio",
+                "link": "/api/v1/people/677595",
+                "firstName": "Ronny",
+                "lastName": "Mauricio",
+                "primaryPosition": {
+                  "code": "6",
+                  "name": "Shortstop",
+                  "type": "Infielder",
+                  "abbreviation": "SS"
+                },
+                "useName": "Ronny"
+              }
+            ]
+          }
+        },
+        {
+          "gamePk": 777614,
+          "gameGuid": "c609bc5e-e885-40f2-b340-d1c2884173b4",
+          "link": "/api/v1.1/game/777614/feed/live",
+          "gameType": "R",
+          "season": "2025",
+          "gameDate": "2025-06-07T01:38:00Z",
+          "officialDate": "2025-06-06",
+          "status": {
+            "abstractGameState": "Live",
+            "codedGameState": "P",
+            "detailedState": "Warmup",
+            "statusCode": "PW",
+            "startTimeTBD": false,
+            "abstractGameCode": "L"
+          },
+          "teams": {
+            "away": {
+              "leagueRecord": {
+                "wins": 32,
+                "losses": 29,
+                "pct": ".525"
+              },
+              "score": 0,
+              "team": {
+                "springLeague": {
+                  "id": 114,
+                  "name": "Cactus League",
+                  "link": "/api/v1/league/114",
+                  "abbreviation": "CL"
+                },
+                "allStarStatus": "N",
+                "id": 136,
+                "name": "Seattle Mariners",
+                "link": "/api/v1/teams/136",
+                "season": 2025,
+                "venue": {
+                  "id": 680,
+                  "name": "T-Mobile Park",
+                  "link": "/api/v1/venues/680"
+                },
+                "springVenue": {
+                  "id": 2530,
+                  "link": "/api/v1/venues/2530"
+                },
+                "teamCode": "sea",
+                "fileCode": "sea",
+                "abbreviation": "SEA",
+                "teamName": "Mariners",
+                "locationName": "Seattle",
+                "firstYearOfPlay": "1977",
+                "league": {
+                  "id": 103,
+                  "name": "American League",
+                  "link": "/api/v1/league/103"
+                },
+                "division": {
+                  "id": 200,
+                  "name": "American League West",
+                  "link": "/api/v1/divisions/200"
+                },
+                "sport": {
+                  "id": 1,
+                  "link": "/api/v1/sports/1",
+                  "name": "Major League Baseball"
+                },
+                "shortName": "Seattle",
+                "franchiseName": "Seattle",
+                "clubName": "Mariners",
+                "active": true
+              },
+              "probablePitcher": {
+                "id": 682243,
+                "fullName": "Bryce Miller",
+                "link": "/api/v1/people/682243"
+              },
+              "splitSquad": false,
+              "seriesNumber": 21,
+              "springLeague": {
+                "id": 114,
+                "name": "Cactus League",
+                "link": "/api/v1/league/114",
+                "abbreviation": "CL"
+              }
+            },
+            "home": {
+              "leagueRecord": {
+                "wins": 28,
+                "losses": 33,
+                "pct": ".459"
+              },
+              "score": 0,
+              "team": {
+                "springLeague": {
+                  "id": 114,
+                  "name": "Cactus League",
+                  "link": "/api/v1/league/114",
+                  "abbreviation": "CL"
+                },
+                "allStarStatus": "N",
+                "id": 108,
+                "name": "Los Angeles Angels",
+                "link": "/api/v1/teams/108",
+                "season": 2025,
+                "venue": {
+                  "id": 1,
+                  "name": "Angel Stadium",
+                  "link": "/api/v1/venues/1"
+                },
+                "springVenue": {
+                  "id": 2500,
+                  "link": "/api/v1/venues/2500"
+                },
+                "teamCode": "ana",
+                "fileCode": "ana",
+                "abbreviation": "LAA",
+                "teamName": "Angels",
+                "locationName": "Anaheim",
+                "firstYearOfPlay": "1961",
+                "league": {
+                  "id": 103,
+                  "name": "American League",
+                  "link": "/api/v1/league/103"
+                },
+                "division": {
+                  "id": 200,
+                  "name": "American League West",
+                  "link": "/api/v1/divisions/200"
+                },
+                "sport": {
+                  "id": 1,
+                  "link": "/api/v1/sports/1",
+                  "name": "Major League Baseball"
+                },
+                "shortName": "LA Angels",
+                "franchiseName": "Los Angeles",
+                "clubName": "Angels",
+                "active": true
+              },
+              "probablePitcher": {
+                "id": 543294,
+                "fullName": "Kyle Hendricks",
+                "link": "/api/v1/people/543294"
+              },
+              "splitSquad": false,
+              "seriesNumber": 21,
+              "springLeague": {
+                "id": 114,
+                "name": "Cactus League",
+                "link": "/api/v1/league/114",
+                "abbreviation": "CL"
+              }
+            }
+          },
+          "venue": {
+            "id": 1,
+            "name": "Angel Stadium",
+            "link": "/api/v1/venues/1"
+          },
+          "content": {
+            "link": "/api/v1/game/777614/content"
+          },
+          "gameNumber": 1,
+          "publicFacing": true,
+          "doubleHeader": "N",
+          "gamedayType": "P",
+          "tiebreaker": "N",
+          "calendarEventID": "14-777614-2025-06-06",
+          "seasonDisplay": "2025",
+          "dayNight": "night",
+          "scheduledInnings": 9,
+          "reverseHomeAwayStatus": false,
+          "inningBreakLength": 120,
+          "gamesInSeries": 3,
+          "seriesGameNumber": 1,
+          "seriesDescription": "Regular Season",
+          "recordSource": "S",
+          "ifNecessary": "N",
+          "ifNecessaryDescription": "Normal Game",
+          "lineups": {
+            "homePlayers": [
+              {
+                "id": 687263,
+                "fullName": "Zach Neto",
+                "link": "/api/v1/people/687263",
+                "firstName": "Zachary",
+                "lastName": "Neto",
+                "primaryPosition": {
+                  "code": "6",
+                  "name": "Shortstop",
+                  "type": "Infielder",
+                  "abbreviation": "SS"
+                },
+                "useName": "Zach"
+              },
+              {
+                "id": 694384,
+                "fullName": "Nolan Schanuel",
+                "link": "/api/v1/people/694384",
+                "firstName": "Nolan",
+                "lastName": "Schanuel",
+                "primaryPosition": {
+                  "code": "3",
+                  "name": "First Base",
+                  "type": "Infielder",
+                  "abbreviation": "1B"
+                },
+                "useName": "Nolan"
+              },
+              {
+                "id": 545361,
+                "fullName": "Mike Trout",
+                "link": "/api/v1/people/545361",
+                "firstName": "Michael",
+                "lastName": "Trout",
+                "primaryPosition": {
+                  "code": "10",
+                  "name": "Designated Hitter",
+                  "type": "Hitter",
+                  "abbreviation": "DH"
+                },
+                "useName": "Mike"
+              },
+              {
+                "id": 621493,
+                "fullName": "Taylor Ward",
+                "link": "/api/v1/people/621493",
+                "firstName": "Joseph",
+                "lastName": "Ward",
+                "primaryPosition": {
+                  "code": "7",
+                  "name": "Outfielder",
+                  "type": "Outfielder",
+                  "abbreviation": "LF"
+                },
+                "useName": "Taylor"
+              },
+              {
+                "id": 624585,
+                "fullName": "Jorge Soler",
+                "link": "/api/v1/people/624585",
+                "firstName": "Jorge",
+                "lastName": "Soler",
+                "primaryPosition": {
+                  "code": "9",
+                  "name": "Outfielder",
+                  "type": "Outfielder",
+                  "abbreviation": "RF"
+                },
+                "useName": "Jorge"
+              },
+              {
+                "id": 518595,
+                "fullName": "Travis d'Arnaud",
+                "link": "/api/v1/people/518595",
+                "firstName": "Travis",
+                "lastName": "d'Arnaud",
+                "primaryPosition": {
+                  "code": "2",
+                  "name": "Catcher",
+                  "type": "Catcher",
+                  "abbreviation": "C"
+                },
+                "useName": "Travis"
+              },
+              {
+                "id": 650859,
+                "fullName": "Luis Rengifo",
+                "link": "/api/v1/people/650859",
+                "firstName": "Luis",
+                "lastName": "Rengifo",
+                "primaryPosition": {
+                  "code": "5",
+                  "name": "Third Base",
+                  "type": "Infielder",
+                  "abbreviation": "3B"
+                },
+                "useName": "Luis"
+              },
+              {
+                "id": 666176,
+                "fullName": "Jo Adell",
+                "link": "/api/v1/people/666176",
+                "firstName": "Jordon",
+                "lastName": "Adell",
+                "primaryPosition": {
+                  "code": "8",
+                  "name": "Outfielder",
+                  "type": "Outfielder",
+                  "abbreviation": "CF"
+                },
+                "useName": "Jo"
+              },
+              {
+                "id": 621035,
+                "fullName": "Chris Taylor",
+                "link": "/api/v1/people/621035",
+                "firstName": "Christopher",
+                "lastName": "Taylor",
+                "primaryPosition": {
+                  "code": "4",
+                  "name": "Second Base",
+                  "type": "Infielder",
+                  "abbreviation": "2B"
+                },
+                "useName": "Chris"
+              }
+            ],
+            "awayPlayers": [
+              {
+                "id": 641487,
+                "fullName": "J.P. Crawford",
+                "link": "/api/v1/people/641487",
+                "firstName": "John",
+                "lastName": "Crawford",
+                "primaryPosition": {
+                  "code": "6",
+                  "name": "Shortstop",
+                  "type": "Infielder",
+                  "abbreviation": "SS"
+                },
+                "useName": "J.P."
+              },
+              {
+                "id": 593871,
+                "fullName": "Jorge Polanco",
+                "link": "/api/v1/people/593871",
+                "firstName": "Jorge",
+                "lastName": "Polanco",
+                "primaryPosition": {
+                  "code": "10",
+                  "name": "Designated Hitter",
+                  "type": "Hitter",
+                  "abbreviation": "DH"
+                },
+                "useName": "Jorge"
+              },
+              {
+                "id": 677594,
+                "fullName": "Julio Rodr\u00edguez",
+                "link": "/api/v1/people/677594",
+                "firstName": "Julio",
+                "lastName": "Rodr\u00edguez",
+                "primaryPosition": {
+                  "code": "8",
+                  "name": "Outfielder",
+                  "type": "Outfielder",
+                  "abbreviation": "CF"
+                },
+                "useName": "Julio"
+              },
+              {
+                "id": 663728,
+                "fullName": "Cal Raleigh",
+                "link": "/api/v1/people/663728",
+                "firstName": "Caleb",
+                "lastName": "Raleigh",
+                "primaryPosition": {
+                  "code": "2",
+                  "name": "Catcher",
+                  "type": "Catcher",
+                  "abbreviation": "C"
+                },
+                "useName": "Cal"
+              },
+              {
+                "id": 668227,
+                "fullName": "Randy Arozarena",
+                "link": "/api/v1/people/668227",
+                "firstName": "Randy",
+                "lastName": "Arozarena",
+                "primaryPosition": {
+                  "code": "7",
+                  "name": "Outfielder",
+                  "type": "Outfielder",
+                  "abbreviation": "LF"
+                },
+                "useName": "Randy"
+              },
+              {
+                "id": 642133,
+                "fullName": "Rowdy Tellez",
+                "link": "/api/v1/people/642133",
+                "firstName": "Ryan",
+                "lastName": "Tellez",
+                "primaryPosition": {
+                  "code": "3",
+                  "name": "First Base",
+                  "type": "Infielder",
+                  "abbreviation": "1B"
+                },
+                "useName": "Rowdy"
+              },
+              {
+                "id": 665750,
+                "fullName": "Leody Taveras",
+                "link": "/api/v1/people/665750",
+                "firstName": "Leody",
+                "lastName": "Taveras",
+                "primaryPosition": {
+                  "code": "9",
+                  "name": "Outfielder",
+                  "type": "Outfielder",
+                  "abbreviation": "RF"
+                },
+                "useName": "Leody"
+              },
+              {
+                "id": 702284,
+                "fullName": "Cole Young",
+                "link": "/api/v1/people/702284",
+                "firstName": "Cole",
+                "lastName": "Young",
+                "primaryPosition": {
+                  "code": "4",
+                  "name": "Second Base",
+                  "type": "Infielder",
+                  "abbreviation": "2B"
+                },
+                "useName": "Cole"
+              },
+              {
+                "id": 810938,
+                "fullName": "Ben Williamson",
+                "link": "/api/v1/people/810938",
+                "firstName": "Benjamin",
+                "lastName": "Williamson",
+                "primaryPosition": {
+                  "code": "5",
+                  "name": "Third Base",
+                  "type": "Infielder",
+                  "abbreviation": "3B"
+                },
+                "useName": "Ben"
+              }
+            ]
+          }
+        },
+        {
+          "gamePk": 777613,
+          "gameGuid": "a0d1436c-f402-45f5-bcc0-6e68bd36aa59",
+          "link": "/api/v1.1/game/777613/feed/live",
+          "gameType": "R",
+          "season": "2025",
+          "gameDate": "2025-06-07T02:05:00Z",
+          "officialDate": "2025-06-06",
           "status": {
             "abstractGameState": "Preview",
             "codedGameState": "P",
@@ -932,77 +5732,9 @@
           "teams": {
             "away": {
               "leagueRecord": {
-                "wins": 32,
-                "losses": 30,
-                "pct": ".516"
-              },
-              "score": 0,
-              "team": {
-                "springLeague": {
-                  "id": 114,
-                  "name": "Cactus League",
-                  "link": "/api/v1/league/114",
-                  "abbreviation": "CL"
-                },
-                "allStarStatus": "N",
-                "id": 118,
-                "name": "Kansas City Royals",
-                "link": "/api/v1/teams/118",
-                "season": 2025,
-                "venue": {
-                  "id": 7,
-                  "name": "Kauffman Stadium",
-                  "link": "/api/v1/venues/7"
-                },
-                "springVenue": {
-                  "id": 2603,
-                  "link": "/api/v1/venues/2603"
-                },
-                "teamCode": "kca",
-                "fileCode": "kc",
-                "abbreviation": "KC",
-                "teamName": "Royals",
-                "locationName": "Kansas City",
-                "firstYearOfPlay": "1968",
-                "league": {
-                  "id": 103,
-                  "name": "American League",
-                  "link": "/api/v1/league/103"
-                },
-                "division": {
-                  "id": 202,
-                  "name": "American League Central",
-                  "link": "/api/v1/divisions/202"
-                },
-                "sport": {
-                  "id": 1,
-                  "link": "/api/v1/sports/1",
-                  "name": "Major League Baseball"
-                },
-                "shortName": "Kansas City",
-                "franchiseName": "Kansas City",
-                "clubName": "Royals",
-                "active": true
-              },
-              "probablePitcher": {
-                "id": 666142,
-                "fullName": "Cole Ragans",
-                "link": "/api/v1/people/666142"
-              },
-              "splitSquad": false,
-              "seriesNumber": 20,
-              "springLeague": {
-                "id": 114,
-                "name": "Cactus League",
-                "link": "/api/v1/league/114",
-                "abbreviation": "CL"
-              }
-            },
-            "home": {
-              "leagueRecord": {
-                "wins": 34,
-                "losses": 27,
-                "pct": ".557"
+                "wins": 25,
+                "losses": 36,
+                "pct": ".410"
               },
               "score": 0,
               "team": {
@@ -1013,139 +5745,24 @@
                   "abbreviation": "GL"
                 },
                 "allStarStatus": "N",
-                "id": 138,
-                "name": "St. Louis Cardinals",
-                "link": "/api/v1/teams/138",
+                "id": 110,
+                "name": "Baltimore Orioles",
+                "link": "/api/v1/teams/110",
                 "season": 2025,
                 "venue": {
-                  "id": 2889,
-                  "name": "Busch Stadium",
-                  "link": "/api/v1/venues/2889"
+                  "id": 2,
+                  "name": "Oriole Park at Camden Yards",
+                  "link": "/api/v1/venues/2"
                 },
                 "springVenue": {
-                  "id": 2520,
-                  "link": "/api/v1/venues/2520"
-                },
-                "teamCode": "sln",
-                "fileCode": "stl",
-                "abbreviation": "STL",
-                "teamName": "Cardinals",
-                "locationName": "St. Louis",
-                "firstYearOfPlay": "1892",
-                "league": {
-                  "id": 104,
-                  "name": "National League",
-                  "link": "/api/v1/league/104"
-                },
-                "division": {
-                  "id": 205,
-                  "name": "National League Central",
-                  "link": "/api/v1/divisions/205"
-                },
-                "sport": {
-                  "id": 1,
-                  "link": "/api/v1/sports/1",
-                  "name": "Major League Baseball"
-                },
-                "shortName": "St. Louis",
-                "franchiseName": "St. Louis",
-                "clubName": "Cardinals",
-                "active": true
-              },
-              "probablePitcher": {
-                "id": 669461,
-                "fullName": "Matthew Liberatore",
-                "link": "/api/v1/people/669461"
-              },
-              "splitSquad": false,
-              "seriesNumber": 20,
-              "springLeague": {
-                "id": 115,
-                "name": "Grapefruit League",
-                "link": "/api/v1/league/115",
-                "abbreviation": "GL"
-              }
-            }
-          },
-          "venue": {
-            "id": 2889,
-            "name": "Busch Stadium",
-            "link": "/api/v1/venues/2889"
-          },
-          "content": {
-            "link": "/api/v1/game/777635/content"
-          },
-          "gameNumber": 2,
-          "publicFacing": true,
-          "doubleHeader": "S",
-          "gamedayType": "P",
-          "tiebreaker": "N",
-          "calendarEventID": "14-777635-2025-06-05",
-          "seasonDisplay": "2025",
-          "dayNight": "night",
-          "scheduledInnings": 9,
-          "reverseHomeAwayStatus": false,
-          "inningBreakLength": 120,
-          "gamesInSeries": 3,
-          "seriesGameNumber": 3,
-          "seriesDescription": "Regular Season",
-          "recordSource": "S",
-          "ifNecessary": "N",
-          "ifNecessaryDescription": "Normal Game",
-<<<<<<< HEAD
-=======
-          "lineups": {}
-        },
-        {
-          "gamePk": 777634,
-          "gameGuid": "3a8d5e56-3842-4a5d-8498-a95d0221e52c",
-          "link": "/api/v1.1/game/777634/feed/live",
-          "gameType": "R",
-          "season": "2025",
-          "gameDate": "2025-06-05T18:10:00Z",
-          "officialDate": "2025-06-05",
-          "status": {
-            "abstractGameState": "Live",
-            "codedGameState": "I",
-            "detailedState": "In Progress",
-            "statusCode": "I",
-            "startTimeTBD": false,
-            "abstractGameCode": "L"
-          },
-          "teams": {
-            "away": {
-              "leagueRecord": {
-                "wins": 41,
-                "losses": 22,
-                "pct": ".651"
-              },
-              "score": 1,
-              "team": {
-                "springLeague": {
-                  "id": 115,
-                  "name": "Grapefruit League",
-                  "link": "/api/v1/league/115",
-                  "abbreviation": "GL"
-                },
-                "allStarStatus": "N",
-                "id": 116,
-                "name": "Detroit Tigers",
-                "link": "/api/v1/teams/116",
-                "season": 2025,
-                "venue": {
-                  "id": 2394,
-                  "name": "Comerica Park",
-                  "link": "/api/v1/venues/2394"
-                },
-                "springVenue": {
-                  "id": 2511,
-                  "link": "/api/v1/venues/2511"
-                },
-                "teamCode": "det",
-                "fileCode": "det",
-                "abbreviation": "DET",
-                "teamName": "Tigers",
-                "locationName": "Detroit",
+                  "id": 2508,
+                  "link": "/api/v1/venues/2508"
+                },
+                "teamCode": "bal",
+                "fileCode": "bal",
+                "abbreviation": "BAL",
+                "teamName": "Orioles",
+                "locationName": "Baltimore",
                 "firstYearOfPlay": "1901",
                 "league": {
                   "id": 103,
@@ -1153,1369 +5770,27 @@
                   "link": "/api/v1/league/103"
                 },
                 "division": {
-                  "id": 202,
-                  "name": "American League Central",
-                  "link": "/api/v1/divisions/202"
+                  "id": 201,
+                  "name": "American League East",
+                  "link": "/api/v1/divisions/201"
                 },
                 "sport": {
                   "id": 1,
                   "link": "/api/v1/sports/1",
                   "name": "Major League Baseball"
                 },
-                "shortName": "Detroit",
-                "franchiseName": "Detroit",
-                "clubName": "Tigers",
+                "shortName": "Baltimore",
+                "franchiseName": "Baltimore",
+                "clubName": "Orioles",
                 "active": true
               },
               "probablePitcher": {
-                "id": 663554,
-                "fullName": "Casey Mize",
-                "link": "/api/v1/people/663554"
+                "id": 665152,
+                "fullName": "Dean Kremer",
+                "link": "/api/v1/people/665152"
               },
               "splitSquad": false,
-              "seriesNumber": 20,
-              "springLeague": {
-                "id": 115,
-                "name": "Grapefruit League",
-                "link": "/api/v1/league/115",
-                "abbreviation": "GL"
-              }
-            },
-            "home": {
-              "leagueRecord": {
-                "wins": 19,
-                "losses": 43,
-                "pct": ".306"
-              },
-              "score": 2,
-              "team": {
-                "springLeague": {
-                  "id": 114,
-                  "name": "Cactus League",
-                  "link": "/api/v1/league/114",
-                  "abbreviation": "CL"
-                },
-                "allStarStatus": "N",
-                "id": 145,
-                "name": "Chicago White Sox",
-                "link": "/api/v1/teams/145",
-                "season": 2025,
-                "venue": {
-                  "id": 4,
-                  "name": "Rate Field",
-                  "link": "/api/v1/venues/4"
-                },
-                "springVenue": {
-                  "id": 3809,
-                  "link": "/api/v1/venues/3809"
-                },
-                "teamCode": "cha",
-                "fileCode": "cws",
-                "abbreviation": "CWS",
-                "teamName": "White Sox",
-                "locationName": "Chicago",
-                "firstYearOfPlay": "1901",
-                "league": {
-                  "id": 103,
-                  "name": "American League",
-                  "link": "/api/v1/league/103"
-                },
-                "division": {
-                  "id": 202,
-                  "name": "American League Central",
-                  "link": "/api/v1/divisions/202"
-                },
-                "sport": {
-                  "id": 1,
-                  "link": "/api/v1/sports/1",
-                  "name": "Major League Baseball"
-                },
-                "shortName": "Chi White Sox",
-                "franchiseName": "Chicago",
-                "clubName": "White Sox",
-                "active": true
-              },
-              "probablePitcher": {
-                "id": 680732,
-                "fullName": "Sean Burke",
-                "link": "/api/v1/people/680732"
-              },
-              "splitSquad": false,
-              "seriesNumber": 20,
-              "springLeague": {
-                "id": 114,
-                "name": "Cactus League",
-                "link": "/api/v1/league/114",
-                "abbreviation": "CL"
-              }
-            }
-          },
-          "venue": {
-            "id": 4,
-            "name": "Rate Field",
-            "link": "/api/v1/venues/4"
-          },
-          "content": {
-            "link": "/api/v1/game/777634/content"
-          },
-          "gameNumber": 1,
-          "publicFacing": true,
-          "doubleHeader": "N",
-          "gamedayType": "P",
-          "tiebreaker": "N",
-          "calendarEventID": "14-777634-2025-06-05",
-          "seasonDisplay": "2025",
-          "dayNight": "day",
-          "scheduledInnings": 9,
-          "reverseHomeAwayStatus": false,
-          "inningBreakLength": 120,
-          "gamesInSeries": 4,
-          "seriesGameNumber": 4,
-          "seriesDescription": "Regular Season",
-          "recordSource": "S",
-          "ifNecessary": "N",
-          "ifNecessaryDescription": "Normal Game",
->>>>>>> 23b9862a
-          "lineups": {
-            "homePlayers": [
-              {
-                "id": 663457,
-                "fullName": "Lars Nootbaar",
-                "link": "/api/v1/people/663457",
-                "firstName": "Lars",
-                "lastName": "Nootbaar",
-                "primaryPosition": {
-                  "code": "7",
-                  "name": "Outfielder",
-                  "type": "Outfielder",
-                  "abbreviation": "LF"
-                },
-                "useName": "Lars"
-              },
-              {
-                "id": 691026,
-                "fullName": "Masyn Winn",
-                "link": "/api/v1/people/691026",
-                "firstName": "Masyn",
-                "lastName": "Winn",
-                "primaryPosition": {
-                  "code": "6",
-                  "name": "Shortstop",
-                  "type": "Infielder",
-                  "abbreviation": "SS"
-                },
-                "useName": "Masyn"
-              },
-              {
-                "id": 680977,
-                "fullName": "Brendan Donovan",
-                "link": "/api/v1/people/680977",
-                "firstName": "Brendan",
-                "lastName": "Donovan",
-                "primaryPosition": {
-                  "code": "4",
-                  "name": "Second Base",
-                  "type": "Infielder",
-                  "abbreviation": "2B"
-                },
-                "useName": "Brendan"
-              },
-              {
-                "id": 575929,
-                "fullName": "Willson Contreras",
-                "link": "/api/v1/people/575929",
-                "firstName": "Willson",
-                "lastName": "Contreras",
-                "primaryPosition": {
-                  "code": "3",
-                  "name": "First Base",
-                  "type": "Infielder",
-                  "abbreviation": "1B"
-                },
-                "useName": "Willson"
-              },
-              {
-                "id": 671056,
-                "fullName": "Iv\u00e1n Herrera",
-                "link": "/api/v1/people/671056",
-                "firstName": "Ivan",
-                "lastName": "Herrera",
-                "primaryPosition": {
-                  "code": "10",
-                  "name": "Designated Hitter",
-                  "type": "Hitter",
-                  "abbreviation": "DH"
-                },
-                "useName": "Iv\u00e1n"
-              },
-              {
-                "id": 571448,
-                "fullName": "Nolan Arenado",
-                "link": "/api/v1/people/571448",
-                "firstName": "Nolan",
-                "lastName": "Arenado",
-                "primaryPosition": {
-                  "code": "5",
-                  "name": "Third Base",
-                  "type": "Infielder",
-                  "abbreviation": "3B"
-                },
-                "useName": "Nolan"
-              },
-              {
-                "id": 650968,
-                "fullName": "Yohel Pozo",
-                "link": "/api/v1/people/650968",
-                "firstName": "Yohel",
-                "lastName": "Pozo",
-                "primaryPosition": {
-                  "code": "2",
-                  "name": "Catcher",
-                  "type": "Catcher",
-                  "abbreviation": "C"
-                },
-                "useName": "Yohel"
-              },
-              {
-                "id": 668723,
-                "fullName": "Ryan Vilade",
-                "link": "/api/v1/people/668723",
-                "firstName": "Ryan",
-                "lastName": "Vilade",
-                "primaryPosition": {
-                  "code": "9",
-                  "name": "Outfielder",
-                  "type": "Outfielder",
-                  "abbreviation": "RF"
-                },
-                "useName": "Ryan"
-              },
-              {
-                "id": 687363,
-                "fullName": "Victor Scott II",
-                "link": "/api/v1/people/687363",
-                "firstName": "Victor",
-                "lastName": "Scott",
-                "primaryPosition": {
-                  "code": "8",
-                  "name": "Outfielder",
-                  "type": "Outfielder",
-                  "abbreviation": "CF"
-                },
-                "useName": "Victor"
-              }
-            ],
-            "awayPlayers": [
-              {
-                "id": 663697,
-                "fullName": "Jonathan India",
-                "link": "/api/v1/people/663697",
-                "firstName": "Jonathan",
-                "lastName": "India",
-                "primaryPosition": {
-                  "code": "4",
-                  "name": "Second Base",
-                  "type": "Infielder",
-                  "abbreviation": "2B"
-                },
-                "useName": "Jonathan"
-              },
-              {
-                "id": 677951,
-                "fullName": "Bobby Witt Jr.",
-                "link": "/api/v1/people/677951",
-                "firstName": "Robert",
-                "lastName": "Witt",
-                "primaryPosition": {
-                  "code": "6",
-                  "name": "Shortstop",
-                  "type": "Infielder",
-                  "abbreviation": "SS"
-                },
-                "useName": "Bobby"
-              },
-              {
-                "id": 672580,
-                "fullName": "Maikel Garcia",
-                "link": "/api/v1/people/672580",
-                "firstName": "Maikel",
-                "lastName": "Garcia",
-                "primaryPosition": {
-                  "code": "8",
-                  "name": "Outfielder",
-                  "type": "Outfielder",
-                  "abbreviation": "CF"
-                },
-                "useName": "Maikel"
-              },
-              {
-                "id": 686469,
-                "fullName": "Vinnie Pasquantino",
-                "link": "/api/v1/people/686469",
-                "firstName": "Vincent",
-                "lastName": "Pasquantino",
-                "primaryPosition": {
-                  "code": "10",
-                  "name": "Designated Hitter",
-                  "type": "Hitter",
-                  "abbreviation": "DH"
-                },
-                "useName": "Vinnie"
-              },
-              {
-                "id": 521692,
-                "fullName": "Salvador Perez",
-                "link": "/api/v1/people/521692",
-                "firstName": "Salvador",
-                "lastName": "Perez",
-                "primaryPosition": {
-                  "code": "3",
-                  "name": "First Base",
-                  "type": "Infielder",
-                  "abbreviation": "1B"
-                },
-                "useName": "Salvador"
-              },
-              {
-                "id": 695506,
-                "fullName": "Jac Caglianone",
-                "link": "/api/v1/people/695506",
-                "firstName": "Jeffrey",
-                "lastName": "Caglianone",
-                "primaryPosition": {
-                  "code": "9",
-                  "name": "Outfielder",
-                  "type": "Outfielder",
-                  "abbreviation": "RF"
-                },
-                "useName": "Jac"
-              },
-              {
-                "id": 592192,
-                "fullName": "Mark Canha",
-                "link": "/api/v1/people/592192",
-                "firstName": "Mark",
-                "lastName": "Canha",
-                "primaryPosition": {
-                  "code": "7",
-                  "name": "Outfielder",
-                  "type": "Outfielder",
-                  "abbreviation": "LF"
-                },
-                "useName": "Mark"
-              },
-              {
-                "id": 679845,
-                "fullName": "Nick Loftin",
-                "link": "/api/v1/people/679845",
-                "firstName": "Nicholas",
-                "lastName": "Loftin",
-                "primaryPosition": {
-                  "code": "5",
-                  "name": "Third Base",
-                  "type": "Infielder",
-                  "abbreviation": "3B"
-                },
-                "useName": "Nick"
-              },
-              {
-                "id": 666023,
-                "fullName": "Freddy Fermin",
-                "link": "/api/v1/people/666023",
-                "firstName": "Freddy",
-                "lastName": "Fermin",
-                "primaryPosition": {
-                  "code": "2",
-                  "name": "Catcher",
-                  "type": "Catcher",
-                  "abbreviation": "C"
-                },
-                "useName": "Freddy"
-              }
-            ]
-          }
-        },
-        {
-          "gamePk": 777634,
-          "gameGuid": "3a8d5e56-3842-4a5d-8498-a95d0221e52c",
-          "link": "/api/v1.1/game/777634/feed/live",
-          "gameType": "R",
-          "season": "2025",
-          "gameDate": "2025-06-05T18:10:00Z",
-          "officialDate": "2025-06-05",
-          "status": {
-            "abstractGameState": "Final",
-            "codedGameState": "F",
-            "detailedState": "Final",
-            "statusCode": "F",
-            "startTimeTBD": false,
-            "abstractGameCode": "F"
-          },
-          "teams": {
-            "away": {
-              "leagueRecord": {
-                "wins": 41,
-                "losses": 23,
-                "pct": ".641"
-              },
-              "score": 2,
-              "team": {
-                "springLeague": {
-                  "id": 115,
-                  "name": "Grapefruit League",
-                  "link": "/api/v1/league/115",
-                  "abbreviation": "GL"
-                },
-                "allStarStatus": "N",
-                "id": 116,
-                "name": "Detroit Tigers",
-                "link": "/api/v1/teams/116",
-                "season": 2025,
-                "venue": {
-                  "id": 2394,
-                  "name": "Comerica Park",
-                  "link": "/api/v1/venues/2394"
-                },
-                "springVenue": {
-                  "id": 2511,
-                  "link": "/api/v1/venues/2511"
-                },
-                "teamCode": "det",
-                "fileCode": "det",
-                "abbreviation": "DET",
-                "teamName": "Tigers",
-                "locationName": "Detroit",
-                "firstYearOfPlay": "1901",
-                "league": {
-                  "id": 103,
-                  "name": "American League",
-                  "link": "/api/v1/league/103"
-                },
-                "division": {
-                  "id": 202,
-                  "name": "American League Central",
-                  "link": "/api/v1/divisions/202"
-                },
-                "sport": {
-                  "id": 1,
-                  "link": "/api/v1/sports/1",
-                  "name": "Major League Baseball"
-                },
-                "shortName": "Detroit",
-                "franchiseName": "Detroit",
-                "clubName": "Tigers",
-                "active": true
-              },
-              "isWinner": false,
-              "probablePitcher": {
-                "id": 663554,
-                "fullName": "Casey Mize",
-                "link": "/api/v1/people/663554"
-              },
-              "splitSquad": false,
-              "seriesNumber": 20,
-              "springLeague": {
-                "id": 115,
-                "name": "Grapefruit League",
-                "link": "/api/v1/league/115",
-                "abbreviation": "GL"
-              }
-            },
-            "home": {
-              "leagueRecord": {
-                "wins": 20,
-                "losses": 43,
-                "pct": ".317"
-              },
-              "score": 3,
-              "team": {
-                "springLeague": {
-                  "id": 114,
-                  "name": "Cactus League",
-                  "link": "/api/v1/league/114",
-                  "abbreviation": "CL"
-                },
-                "allStarStatus": "N",
-                "id": 145,
-                "name": "Chicago White Sox",
-                "link": "/api/v1/teams/145",
-                "season": 2025,
-                "venue": {
-                  "id": 4,
-                  "name": "Rate Field",
-                  "link": "/api/v1/venues/4"
-                },
-                "springVenue": {
-                  "id": 3809,
-                  "link": "/api/v1/venues/3809"
-                },
-                "teamCode": "cha",
-                "fileCode": "cws",
-                "abbreviation": "CWS",
-                "teamName": "White Sox",
-                "locationName": "Chicago",
-                "firstYearOfPlay": "1901",
-                "league": {
-                  "id": 103,
-                  "name": "American League",
-                  "link": "/api/v1/league/103"
-                },
-                "division": {
-                  "id": 202,
-                  "name": "American League Central",
-                  "link": "/api/v1/divisions/202"
-                },
-                "sport": {
-                  "id": 1,
-                  "link": "/api/v1/sports/1",
-                  "name": "Major League Baseball"
-                },
-                "shortName": "Chi White Sox",
-                "franchiseName": "Chicago",
-                "clubName": "White Sox",
-                "active": true
-              },
-              "isWinner": true,
-              "probablePitcher": {
-                "id": 680732,
-                "fullName": "Sean Burke",
-                "link": "/api/v1/people/680732"
-              },
-              "splitSquad": false,
-              "seriesNumber": 20,
-              "springLeague": {
-                "id": 114,
-                "name": "Cactus League",
-                "link": "/api/v1/league/114",
-                "abbreviation": "CL"
-              }
-            }
-          },
-          "venue": {
-            "id": 4,
-            "name": "Rate Field",
-            "link": "/api/v1/venues/4"
-          },
-          "content": {
-            "link": "/api/v1/game/777634/content"
-          },
-          "isTie": false,
-          "gameNumber": 1,
-          "publicFacing": true,
-          "doubleHeader": "N",
-          "gamedayType": "P",
-          "tiebreaker": "N",
-          "calendarEventID": "14-777634-2025-06-05",
-          "seasonDisplay": "2025",
-          "dayNight": "day",
-          "scheduledInnings": 9,
-          "reverseHomeAwayStatus": false,
-          "inningBreakLength": 120,
-          "gamesInSeries": 4,
-          "seriesGameNumber": 4,
-          "seriesDescription": "Regular Season",
-          "recordSource": "S",
-          "ifNecessary": "N",
-          "ifNecessaryDescription": "Normal Game",
-          "lineups": {
-            "homePlayers": [
-              {
-                "id": 643565,
-                "fullName": "Mike Tauchman",
-                "link": "/api/v1/people/643565",
-                "firstName": "Michael",
-                "lastName": "Tauchman",
-                "primaryPosition": {
-                  "code": "9",
-                  "name": "Outfielder",
-                  "type": "Outfielder",
-                  "abbreviation": "RF"
-                },
-                "useName": "Mike"
-              },
-              {
-                "id": 805367,
-                "fullName": "Chase Meidroth",
-                "link": "/api/v1/people/805367",
-                "firstName": "Chase",
-                "lastName": "Meidroth",
-                "primaryPosition": {
-                  "code": "4",
-                  "name": "Second Base",
-                  "type": "Infielder",
-                  "abbreviation": "2B"
-                },
-                "useName": "Chase"
-              },
-              {
-                "id": 700337,
-                "fullName": "Edgar Quero",
-                "link": "/api/v1/people/700337",
-                "firstName": "Edgar",
-                "lastName": "Quero",
-                "primaryPosition": {
-                  "code": "2",
-                  "name": "Catcher",
-                  "type": "Catcher",
-                  "abbreviation": "C"
-                },
-                "useName": "Edgar"
-              },
-              {
-                "id": 643217,
-                "fullName": "Andrew Benintendi",
-                "link": "/api/v1/people/643217",
-                "firstName": "Andrew",
-                "lastName": "Benintendi",
-                "primaryPosition": {
-                  "code": "10",
-                  "name": "Designated Hitter",
-                  "type": "Hitter",
-                  "abbreviation": "DH"
-                },
-                "useName": "Andrew"
-              },
-              {
-                "id": 641943,
-                "fullName": "Joshua Palacios",
-                "link": "/api/v1/people/641943",
-                "firstName": "Joshua",
-                "lastName": "Palacios",
-                "primaryPosition": {
-                  "code": "7",
-                  "name": "Outfielder",
-                  "type": "Outfielder",
-                  "abbreviation": "LF"
-                },
-                "useName": "Joshua"
-              },
-              {
-                "id": 671284,
-                "fullName": "Tim Elko",
-                "link": "/api/v1/people/671284",
-                "firstName": "Timothy",
-                "lastName": "Elko",
-                "primaryPosition": {
-                  "code": "3",
-                  "name": "First Base",
-                  "type": "Infielder",
-                  "abbreviation": "1B"
-                },
-                "useName": "Tim"
-              },
-              {
-                "id": 668942,
-                "fullName": "Josh Rojas",
-                "link": "/api/v1/people/668942",
-                "firstName": "Joshua",
-                "lastName": "Rojas",
-                "primaryPosition": {
-                  "code": "5",
-                  "name": "Third Base",
-                  "type": "Infielder",
-                  "abbreviation": "3B"
-                },
-                "useName": "Josh"
-              },
-              {
-                "id": 572191,
-                "fullName": "Michael A. Taylor",
-                "link": "/api/v1/people/572191",
-                "firstName": "Michael",
-                "lastName": "Taylor",
-                "primaryPosition": {
-                  "code": "8",
-                  "name": "Outfielder",
-                  "type": "Outfielder",
-                  "abbreviation": "CF"
-                },
-                "useName": "Michael A."
-              },
-              {
-                "id": 681962,
-                "fullName": "Vinny Capra",
-                "link": "/api/v1/people/681962",
-                "firstName": "Vincent",
-                "lastName": "Capra",
-                "primaryPosition": {
-                  "code": "6",
-                  "name": "Shortstop",
-                  "type": "Infielder",
-                  "abbreviation": "SS"
-                },
-                "useName": "Vinny"
-              }
-            ],
-            "awayPlayers": [
-              {
-                "id": 678009,
-                "fullName": "Parker Meadows",
-                "link": "/api/v1/people/678009",
-                "firstName": "Parker",
-                "lastName": "Meadows",
-                "primaryPosition": {
-                  "code": "8",
-                  "name": "Outfielder",
-                  "type": "Outfielder",
-                  "abbreviation": "CF"
-                },
-                "useName": "Parker"
-              },
-              {
-                "id": 650402,
-                "fullName": "Gleyber Torres",
-                "link": "/api/v1/people/650402",
-                "firstName": "Gleyber",
-                "lastName": "Torres",
-                "primaryPosition": {
-                  "code": "4",
-                  "name": "Second Base",
-                  "type": "Infielder",
-                  "abbreviation": "2B"
-                },
-                "useName": "Gleyber"
-              },
-              {
-                "id": 681481,
-                "fullName": "Kerry Carpenter",
-                "link": "/api/v1/people/681481",
-                "firstName": "Kerry",
-                "lastName": "Carpenter",
-                "primaryPosition": {
-                  "code": "10",
-                  "name": "Designated Hitter",
-                  "type": "Hitter",
-                  "abbreviation": "DH"
-                },
-                "useName": "Kerry"
-              },
-              {
-                "id": 679529,
-                "fullName": "Spencer Torkelson",
-                "link": "/api/v1/people/679529",
-                "firstName": "Spencer",
-                "lastName": "Torkelson",
-                "primaryPosition": {
-                  "code": "3",
-                  "name": "First Base",
-                  "type": "Infielder",
-                  "abbreviation": "1B"
-                },
-                "useName": "Spencer"
-              },
-              {
-                "id": 672761,
-                "fullName": "Wenceel P\u00e9rez",
-                "link": "/api/v1/people/672761",
-                "firstName": "Wenceel",
-                "lastName": "P\u00e9rez",
-                "primaryPosition": {
-                  "code": "9",
-                  "name": "Outfielder",
-                  "type": "Outfielder",
-                  "abbreviation": "RF"
-                },
-                "useName": "Wenceel"
-              },
-              {
-                "id": 656716,
-                "fullName": "Zach McKinstry",
-                "link": "/api/v1/people/656716",
-                "firstName": "Zachary",
-                "lastName": "McKinstry",
-                "primaryPosition": {
-                  "code": "7",
-                  "name": "Outfielder",
-                  "type": "Outfielder",
-                  "abbreviation": "LF"
-                },
-                "useName": "Zach"
-              },
-              {
-                "id": 595879,
-                "fullName": "Javier B\u00e1ez",
-                "link": "/api/v1/people/595879",
-                "firstName": "Ednel",
-                "lastName": "B\u00e1ez",
-                "primaryPosition": {
-                  "code": "5",
-                  "name": "Third Base",
-                  "type": "Infielder",
-                  "abbreviation": "3B"
-                },
-                "useName": "Javier"
-              },
-              {
-                "id": 700242,
-                "fullName": "Trey Sweeney",
-                "link": "/api/v1/people/700242",
-                "firstName": "Trey",
-                "lastName": "Sweeney",
-                "primaryPosition": {
-                  "code": "6",
-                  "name": "Shortstop",
-                  "type": "Infielder",
-                  "abbreviation": "SS"
-                },
-                "useName": "Trey"
-              },
-              {
-                "id": 668670,
-                "fullName": "Jake Rogers",
-                "link": "/api/v1/people/668670",
-                "firstName": "Jacob",
-                "lastName": "Rogers",
-                "primaryPosition": {
-                  "code": "2",
-                  "name": "Catcher",
-                  "type": "Catcher",
-                  "abbreviation": "C"
-                },
-                "useName": "Jake"
-              }
-            ]
-          }
-        },
-        {
-          "gamePk": 777637,
-          "gameGuid": "13037602-7801-48bc-82eb-50b3e4877fcf",
-          "link": "/api/v1.1/game/777637/feed/live",
-          "gameType": "R",
-          "season": "2025",
-          "gameDate": "2025-06-05T19:07:00Z",
-          "officialDate": "2025-06-05",
-          "status": {
-<<<<<<< HEAD
-            "abstractGameState": "Final",
-            "codedGameState": "F",
-            "detailedState": "Final",
-            "statusCode": "F",
-=======
-            "abstractGameState": "Live",
-            "codedGameState": "I",
-            "detailedState": "In Progress",
-            "statusCode": "I",
->>>>>>> 23b9862a
-            "startTimeTBD": false,
-            "abstractGameCode": "F"
-          },
-          "teams": {
-            "away": {
-              "leagueRecord": {
-                "wins": 37,
-                "losses": 25,
-                "pct": ".597"
-              },
-              "score": 1,
-              "team": {
-                "springLeague": {
-                  "id": 115,
-                  "name": "Grapefruit League",
-                  "link": "/api/v1/league/115",
-                  "abbreviation": "GL"
-                },
-                "allStarStatus": "N",
-                "id": 143,
-                "name": "Philadelphia Phillies",
-                "link": "/api/v1/teams/143",
-                "season": 2025,
-                "venue": {
-                  "id": 2681,
-                  "name": "Citizens Bank Park",
-                  "link": "/api/v1/venues/2681"
-                },
-                "springVenue": {
-                  "id": 2700,
-                  "link": "/api/v1/venues/2700"
-                },
-                "teamCode": "phi",
-                "fileCode": "phi",
-                "abbreviation": "PHI",
-                "teamName": "Phillies",
-                "locationName": "Philadelphia",
-                "firstYearOfPlay": "1883",
-                "league": {
-                  "id": 104,
-                  "name": "National League",
-                  "link": "/api/v1/league/104"
-                },
-                "division": {
-                  "id": 204,
-                  "name": "National League East",
-                  "link": "/api/v1/divisions/204"
-                },
-                "sport": {
-                  "id": 1,
-                  "link": "/api/v1/sports/1",
-                  "name": "Major League Baseball"
-                },
-                "shortName": "Philadelphia",
-                "franchiseName": "Philadelphia",
-                "clubName": "Phillies",
-                "active": true
-              },
-              "isWinner": false,
-              "probablePitcher": {
-                "id": 666200,
-                "fullName": "Jes\u00fas Luzardo",
-                "link": "/api/v1/people/666200"
-              },
-              "splitSquad": false,
-              "seriesNumber": 20,
-              "springLeague": {
-                "id": 115,
-                "name": "Grapefruit League",
-                "link": "/api/v1/league/115",
-                "abbreviation": "GL"
-              }
-            },
-            "home": {
-              "leagueRecord": {
-                "wins": 33,
-                "losses": 29,
-                "pct": ".532"
-              },
-<<<<<<< HEAD
-              "score": 9,
-=======
-              "score": 6,
->>>>>>> 23b9862a
-              "team": {
-                "springLeague": {
-                  "id": 115,
-                  "name": "Grapefruit League",
-                  "link": "/api/v1/league/115",
-                  "abbreviation": "GL"
-                },
-                "allStarStatus": "N",
-                "id": 141,
-                "name": "Toronto Blue Jays",
-                "link": "/api/v1/teams/141",
-                "season": 2025,
-                "venue": {
-                  "id": 14,
-                  "name": "Rogers Centre",
-                  "link": "/api/v1/venues/14"
-                },
-                "springVenue": {
-                  "id": 2536,
-                  "link": "/api/v1/venues/2536"
-                },
-                "teamCode": "tor",
-                "fileCode": "tor",
-                "abbreviation": "TOR",
-                "teamName": "Blue Jays",
-                "locationName": "Toronto",
-                "firstYearOfPlay": "1977",
-                "league": {
-                  "id": 103,
-                  "name": "American League",
-                  "link": "/api/v1/league/103"
-                },
-                "division": {
-                  "id": 201,
-                  "name": "American League East",
-                  "link": "/api/v1/divisions/201"
-                },
-                "sport": {
-                  "id": 1,
-                  "link": "/api/v1/sports/1",
-                  "name": "Major League Baseball"
-                },
-                "shortName": "Toronto",
-                "franchiseName": "Toronto",
-                "clubName": "Blue Jays",
-                "active": true
-              },
-              "isWinner": true,
-              "probablePitcher": {
-                "id": 605135,
-                "fullName": "Chris Bassitt",
-                "link": "/api/v1/people/605135"
-              },
-              "splitSquad": false,
-              "seriesNumber": 20,
-              "springLeague": {
-                "id": 115,
-                "name": "Grapefruit League",
-                "link": "/api/v1/league/115",
-                "abbreviation": "GL"
-              }
-            }
-          },
-          "venue": {
-            "id": 14,
-            "name": "Rogers Centre",
-            "link": "/api/v1/venues/14"
-          },
-          "content": {
-            "link": "/api/v1/game/777637/content"
-          },
-          "isTie": false,
-          "gameNumber": 1,
-          "publicFacing": true,
-          "doubleHeader": "N",
-          "gamedayType": "P",
-          "tiebreaker": "N",
-          "calendarEventID": "14-777637-2025-06-05",
-          "seasonDisplay": "2025",
-          "dayNight": "day",
-          "scheduledInnings": 9,
-          "reverseHomeAwayStatus": false,
-          "inningBreakLength": 120,
-          "gamesInSeries": 3,
-          "seriesGameNumber": 3,
-          "seriesDescription": "Regular Season",
-          "recordSource": "S",
-          "ifNecessary": "N",
-          "ifNecessaryDescription": "Normal Game",
-          "lineups": {
-            "homePlayers": [
-              {
-                "id": 666182,
-                "fullName": "Bo Bichette",
-                "link": "/api/v1/people/666182",
-                "firstName": "Bo",
-                "lastName": "Bichette",
-                "primaryPosition": {
-                  "code": "6",
-                  "name": "Shortstop",
-                  "type": "Infielder",
-                  "abbreviation": "SS"
-                },
-                "useName": "Bo"
-              },
-              {
-                "id": 665489,
-                "fullName": "Vladimir Guerrero Jr.",
-                "link": "/api/v1/people/665489",
-                "firstName": "Vladimir",
-                "lastName": "Guerrero",
-                "primaryPosition": {
-                  "code": "3",
-                  "name": "First Base",
-                  "type": "Infielder",
-                  "abbreviation": "1B"
-                },
-                "useName": "Vladimir"
-              },
-              {
-                "id": 543807,
-                "fullName": "George Springer",
-                "link": "/api/v1/people/543807",
-                "firstName": "George",
-                "lastName": "Springer",
-                "primaryPosition": {
-                  "code": "9",
-                  "name": "Outfielder",
-                  "type": "Outfielder",
-                  "abbreviation": "RF"
-                },
-                "useName": "George"
-              },
-              {
-                "id": 672386,
-                "fullName": "Alejandro Kirk",
-                "link": "/api/v1/people/672386",
-                "firstName": "Alejandro",
-                "lastName": "Kirk",
-                "primaryPosition": {
-                  "code": "10",
-                  "name": "Designated Hitter",
-                  "type": "Hitter",
-                  "abbreviation": "DH"
-                },
-                "useName": "Alejandro"
-              },
-              {
-                "id": 676391,
-                "fullName": "Ernie Clement",
-                "link": "/api/v1/people/676391",
-                "firstName": "Ernie",
-                "lastName": "Clement",
-                "primaryPosition": {
-                  "code": "5",
-                  "name": "Third Base",
-                  "type": "Infielder",
-                  "abbreviation": "3B"
-                },
-                "useName": "Ernie"
-              },
-              {
-                "id": 676914,
-                "fullName": "Davis Schneider",
-                "link": "/api/v1/people/676914",
-                "firstName": "Davis",
-                "lastName": "Schneider",
-                "primaryPosition": {
-                  "code": "4",
-                  "name": "Second Base",
-                  "type": "Infielder",
-                  "abbreviation": "2B"
-                },
-                "useName": "Davis"
-              },
-              {
-                "id": 664702,
-                "fullName": "Myles Straw",
-                "link": "/api/v1/people/664702",
-                "firstName": "Myles",
-                "lastName": "Straw",
-                "primaryPosition": {
-                  "code": "8",
-                  "name": "Outfielder",
-                  "type": "Outfielder",
-                  "abbreviation": "CF"
-                },
-                "useName": "Myles"
-              },
-              {
-                "id": 682729,
-                "fullName": "Jonatan Clase",
-                "link": "/api/v1/people/682729",
-                "firstName": "Jonatan",
-                "lastName": "Clase",
-                "primaryPosition": {
-                  "code": "7",
-                  "name": "Outfielder",
-                  "type": "Outfielder",
-                  "abbreviation": "LF"
-                },
-                "useName": "Jonatan"
-              },
-              {
-                "id": 623168,
-                "fullName": "Tyler Heineman",
-                "link": "/api/v1/people/623168",
-                "firstName": "Tyler",
-                "lastName": "Heineman",
-                "primaryPosition": {
-                  "code": "2",
-                  "name": "Catcher",
-                  "type": "Catcher",
-                  "abbreviation": "C"
-                },
-                "useName": "Tyler"
-              }
-            ],
-            "awayPlayers": [
-              {
-                "id": 681082,
-                "fullName": "Bryson Stott",
-                "link": "/api/v1/people/681082",
-                "firstName": "Bryson",
-                "lastName": "Stott",
-                "primaryPosition": {
-                  "code": "4",
-                  "name": "Second Base",
-                  "type": "Infielder",
-                  "abbreviation": "2B"
-                },
-                "useName": "Bryson"
-              },
-              {
-                "id": 607208,
-                "fullName": "Trea Turner",
-                "link": "/api/v1/people/607208",
-                "firstName": "Trea",
-                "lastName": "Turner",
-                "primaryPosition": {
-                  "code": "6",
-                  "name": "Shortstop",
-                  "type": "Infielder",
-                  "abbreviation": "SS"
-                },
-                "useName": "Trea"
-              },
-              {
-                "id": 547180,
-                "fullName": "Bryce Harper",
-                "link": "/api/v1/people/547180",
-                "firstName": "Bryce",
-                "lastName": "Harper",
-                "primaryPosition": {
-                  "code": "3",
-                  "name": "First Base",
-                  "type": "Infielder",
-                  "abbreviation": "1B"
-                },
-                "useName": "Bryce"
-              },
-              {
-                "id": 656941,
-                "fullName": "Kyle Schwarber",
-                "link": "/api/v1/people/656941",
-                "firstName": "Kyle",
-                "lastName": "Schwarber",
-                "primaryPosition": {
-                  "code": "10",
-                  "name": "Designated Hitter",
-                  "type": "Hitter",
-                  "abbreviation": "DH"
-                },
-                "useName": "Kyle"
-              },
-              {
-                "id": 664761,
-                "fullName": "Alec Bohm",
-                "link": "/api/v1/people/664761",
-                "firstName": "Alec",
-                "lastName": "Bohm",
-                "primaryPosition": {
-                  "code": "5",
-                  "name": "Third Base",
-                  "type": "Infielder",
-                  "abbreviation": "3B"
-                },
-                "useName": "Alec"
-              },
-              {
-                "id": 592206,
-                "fullName": "Nick Castellanos",
-                "link": "/api/v1/people/592206",
-                "firstName": "Nicholas",
-                "lastName": "Castellanos",
-                "primaryPosition": {
-                  "code": "9",
-                  "name": "Outfielder",
-                  "type": "Outfielder",
-                  "abbreviation": "RF"
-                },
-                "useName": "Nick"
-              },
-              {
-                "id": 596146,
-                "fullName": "Max Kepler",
-                "link": "/api/v1/people/596146",
-                "firstName": "Maximilian",
-                "lastName": "Kepler",
-                "primaryPosition": {
-                  "code": "7",
-                  "name": "Outfielder",
-                  "type": "Outfielder",
-                  "abbreviation": "LF"
-                },
-                "useName": "Max"
-              },
-              {
-                "id": 669016,
-                "fullName": "Brandon Marsh",
-                "link": "/api/v1/people/669016",
-                "firstName": "Brandon",
-                "lastName": "Marsh",
-                "primaryPosition": {
-                  "code": "8",
-                  "name": "Outfielder",
-                  "type": "Outfielder",
-                  "abbreviation": "CF"
-                },
-                "useName": "Brandon"
-              },
-              {
-                "id": 665561,
-                "fullName": "Rafael March\u00e1n",
-                "link": "/api/v1/people/665561",
-                "firstName": "Rafael",
-                "lastName": "March\u00e1n",
-                "primaryPosition": {
-                  "code": "2",
-                  "name": "Catcher",
-                  "type": "Catcher",
-                  "abbreviation": "C"
-                },
-                "useName": "Rafael"
-              }
-            ]
-          }
-        },
-        {
-          "gamePk": 777636,
-          "gameGuid": "f90f582c-ae94-4b21-b78e-09ac9887dc63",
-          "link": "/api/v1.1/game/777636/feed/live",
-          "gameType": "R",
-          "season": "2025",
-          "gameDate": "2025-06-05T19:35:00Z",
-          "officialDate": "2025-06-05",
-          "status": {
-<<<<<<< HEAD
-            "abstractGameState": "Final",
-            "codedGameState": "F",
-            "detailedState": "Final",
-            "statusCode": "F",
-            "startTimeTBD": false,
-            "abstractGameCode": "F"
-=======
-            "abstractGameState": "Live",
-            "codedGameState": "I",
-            "detailedState": "In Progress",
-            "statusCode": "I",
-            "startTimeTBD": false,
-            "abstractGameCode": "L"
->>>>>>> 23b9862a
-          },
-          "teams": {
-            "away": {
-              "leagueRecord": {
-                "wins": 34,
-                "losses": 28,
-                "pct": ".548"
-              },
-              "score": 3,
-              "team": {
-                "springLeague": {
-                  "id": 115,
-                  "name": "Grapefruit League",
-                  "link": "/api/v1/league/115",
-                  "abbreviation": "GL"
-                },
-                "allStarStatus": "N",
-                "id": 142,
-                "name": "Minnesota Twins",
-                "link": "/api/v1/teams/142",
-                "season": 2025,
-                "venue": {
-                  "id": 3312,
-                  "name": "Target Field",
-                  "link": "/api/v1/venues/3312"
-                },
-                "springVenue": {
-                  "id": 2862,
-                  "link": "/api/v1/venues/2862"
-                },
-                "teamCode": "min",
-                "fileCode": "min",
-                "abbreviation": "MIN",
-                "teamName": "Twins",
-                "locationName": "Minneapolis",
-                "firstYearOfPlay": "1901",
-                "league": {
-                  "id": 103,
-                  "name": "American League",
-                  "link": "/api/v1/league/103"
-                },
-                "division": {
-                  "id": 202,
-                  "name": "American League Central",
-                  "link": "/api/v1/divisions/202"
-                },
-                "sport": {
-                  "id": 1,
-                  "link": "/api/v1/sports/1",
-                  "name": "Major League Baseball"
-                },
-                "shortName": "Minnesota",
-                "franchiseName": "Minnesota",
-                "clubName": "Twins",
-                "active": true
-              },
-              "isWinner": false,
-              "probablePitcher": {
-                "id": 701581,
-                "fullName": "David Festa",
-                "link": "/api/v1/people/701581"
-              },
-              "splitSquad": false,
-              "seriesNumber": 20,
+              "seriesNumber": 21,
               "springLeague": {
                 "id": 115,
                 "name": "Grapefruit League",
@@ -2529,11 +5804,7 @@
                 "losses": 40,
                 "pct": ".375"
               },
-<<<<<<< HEAD
-              "score": 14,
-=======
-              "score": 4,
->>>>>>> 23b9862a
+              "score": 0,
               "team": {
                 "springLeague": {
                   "id": 114,
@@ -2581,14 +5852,13 @@
                 "clubName": "Athletics",
                 "active": true
               },
-              "isWinner": true,
               "probablePitcher": {
-                "id": 687765,
-                "fullName": "Mitch Spence",
-                "link": "/api/v1/people/687765"
+                "id": 676664,
+                "fullName": "JP Sears",
+                "link": "/api/v1/people/676664"
               },
               "splitSquad": false,
-              "seriesNumber": 20,
+              "seriesNumber": 21,
               "springLeague": {
                 "id": 114,
                 "name": "Cactus League",
@@ -2603,22 +5873,21 @@
             "link": "/api/v1/venues/2529"
           },
           "content": {
-            "link": "/api/v1/game/777636/content"
+            "link": "/api/v1/game/777613/content"
           },
-          "isTie": false,
           "gameNumber": 1,
           "publicFacing": true,
           "doubleHeader": "N",
           "gamedayType": "P",
           "tiebreaker": "N",
-          "calendarEventID": "14-777636-2025-06-05",
+          "calendarEventID": "14-777613-2025-06-06",
           "seasonDisplay": "2025",
-          "dayNight": "day",
+          "dayNight": "night",
           "scheduledInnings": 9,
           "reverseHomeAwayStatus": false,
           "inningBreakLength": 120,
-          "gamesInSeries": 4,
-          "seriesGameNumber": 4,
+          "gamesInSeries": 3,
+          "seriesGameNumber": 1,
           "seriesDescription": "Regular Season",
           "recordSource": "S",
           "ifNecessary": "N",
@@ -2660,10 +5929,10 @@
                 "firstName": "Terry",
                 "lastName": "Rooker",
                 "primaryPosition": {
-                  "code": "7",
-                  "name": "Outfielder",
-                  "type": "Outfielder",
-                  "abbreviation": "LF"
+                  "code": "10",
+                  "name": "Designated Hitter",
+                  "type": "Hitter",
+                  "abbreviation": "DH"
                 },
                 "useName": "Brent"
               },
@@ -2682,20 +5951,6 @@
                 "useName": "Tyler"
               },
               {
-                "id": 669127,
-                "fullName": "Shea Langeliers",
-                "link": "/api/v1/people/669127",
-                "firstName": "Shea",
-                "lastName": "Langeliers",
-                "primaryPosition": {
-                  "code": "10",
-                  "name": "Designated Hitter",
-                  "type": "Hitter",
-                  "abbreviation": "DH"
-                },
-                "useName": "Shea"
-              },
-              {
                 "id": 691777,
                 "fullName": "Max Muncy",
                 "link": "/api/v1/people/691777",
@@ -2710,6 +5965,34 @@
                 "useName": "Max"
               },
               {
+                "id": 668709,
+                "fullName": "JJ Bleday",
+                "link": "/api/v1/people/668709",
+                "firstName": "Jeffrey",
+                "lastName": "Bleday",
+                "primaryPosition": {
+                  "code": "7",
+                  "name": "Outfielder",
+                  "type": "Outfielder",
+                  "abbreviation": "LF"
+                },
+                "useName": "JJ"
+              },
+              {
+                "id": 649966,
+                "fullName": "Luis Ur\u00edas",
+                "link": "/api/v1/people/649966",
+                "firstName": "Luis",
+                "lastName": "Ur\u00edas",
+                "primaryPosition": {
+                  "code": "4",
+                  "name": "Second Base",
+                  "type": "Infielder",
+                  "abbreviation": "2B"
+                },
+                "useName": "Luis"
+              },
+              {
                 "id": 680862,
                 "fullName": "Willie MacIver",
                 "link": "/api/v1/people/680862",
@@ -2724,20 +6007,6 @@
                 "useName": "Willie"
               },
               {
-                "id": 680474,
-                "fullName": "Max Schuemann",
-                "link": "/api/v1/people/680474",
-                "firstName": "Maxwell",
-                "lastName": "Schuemann",
-                "primaryPosition": {
-                  "code": "4",
-                  "name": "Second Base",
-                  "type": "Infielder",
-                  "abbreviation": "2B"
-                },
-                "useName": "Max"
-              },
-              {
                 "id": 672016,
                 "fullName": "Denzel Clarke",
                 "link": "/api/v1/people/672016",
@@ -2754,167 +6023,158 @@
             ],
             "awayPlayers": [
               {
-                "id": 621439,
-                "fullName": "Byron Buxton",
-                "link": "/api/v1/people/621439",
-                "firstName": "Byron",
-                "lastName": "Buxton",
-                "primaryPosition": {
-                  "code": "8",
-                  "name": "Outfielder",
-                  "type": "Outfielder",
-                  "abbreviation": "CF"
-                },
-                "useName": "Byron"
-              },
-              {
-                "id": 663616,
-                "fullName": "Trevor Larnach",
-                "link": "/api/v1/people/663616",
-                "firstName": "Trevor",
-                "lastName": "Larnach",
+                "id": 702616,
+                "fullName": "Jackson Holliday",
+                "link": "/api/v1/people/702616",
+                "firstName": "Jackson",
+                "lastName": "Holliday",
+                "primaryPosition": {
+                  "code": "4",
+                  "name": "Second Base",
+                  "type": "Infielder",
+                  "abbreviation": "2B"
+                },
+                "useName": "Jackson"
+              },
+              {
+                "id": 668939,
+                "fullName": "Adley Rutschman",
+                "link": "/api/v1/people/668939",
+                "firstName": "Adley",
+                "lastName": "Rutschman",
+                "primaryPosition": {
+                  "code": "2",
+                  "name": "Catcher",
+                  "type": "Catcher",
+                  "abbreviation": "C"
+                },
+                "useName": "Adley"
+              },
+              {
+                "id": 657656,
+                "fullName": "Ram\u00f3n Laureano",
+                "link": "/api/v1/people/657656",
+                "firstName": "Ram\u00f3n",
+                "lastName": "Laureano",
                 "primaryPosition": {
                   "code": "10",
                   "name": "Designated Hitter",
                   "type": "Hitter",
                   "abbreviation": "DH"
                 },
-                "useName": "Trevor"
-              },
-              {
-                "id": 680777,
-                "fullName": "Ryan Jeffers",
-                "link": "/api/v1/people/680777",
+                "useName": "Ram\u00f3n"
+              },
+              {
+                "id": 656811,
+                "fullName": "Ryan O'Hearn",
+                "link": "/api/v1/people/656811",
                 "firstName": "Ryan",
-                "lastName": "Jeffers",
-                "primaryPosition": {
-                  "code": "2",
-                  "name": "Catcher",
-                  "type": "Catcher",
-                  "abbreviation": "C"
+                "lastName": "O'Hearn",
+                "primaryPosition": {
+                  "code": "9",
+                  "name": "Outfielder",
+                  "type": "Outfielder",
+                  "abbreviation": "RF"
                 },
                 "useName": "Ryan"
               },
               {
-                "id": 670242,
-                "fullName": "Matt Wallner",
-                "link": "/api/v1/people/670242",
-                "firstName": "Matthew",
-                "lastName": "Wallner",
-                "primaryPosition": {
-                  "code": "9",
-                  "name": "Outfielder",
-                  "type": "Outfielder",
-                  "abbreviation": "RF"
-                },
-                "useName": "Matt"
-              },
-              {
-                "id": 650489,
-                "fullName": "Willi Castro",
-                "link": "/api/v1/people/650489",
-                "firstName": "Willi",
-                "lastName": "Castro",
+                "id": 602104,
+                "fullName": "Ram\u00f3n Ur\u00edas",
+                "link": "/api/v1/people/602104",
+                "firstName": "Ram\u00f3n",
+                "lastName": "Ur\u00edas",
                 "primaryPosition": {
                   "code": "5",
                   "name": "Third Base",
                   "type": "Infielder",
                   "abbreviation": "3B"
                 },
-                "useName": "Willi"
-              },
-              {
-                "id": 664034,
-                "fullName": "Ty France",
-                "link": "/api/v1/people/664034",
-                "firstName": "Tyler",
-                "lastName": "France",
+                "useName": "Ram\u00f3n"
+              },
+              {
+                "id": 681297,
+                "fullName": "Colton Cowser",
+                "link": "/api/v1/people/681297",
+                "firstName": "Colton",
+                "lastName": "Cowser",
+                "primaryPosition": {
+                  "code": "8",
+                  "name": "Outfielder",
+                  "type": "Outfielder",
+                  "abbreviation": "CF"
+                },
+                "useName": "Colton"
+              },
+              {
+                "id": 691723,
+                "fullName": "Coby Mayo",
+                "link": "/api/v1/people/691723",
+                "firstName": "Coby",
+                "lastName": "Mayo",
                 "primaryPosition": {
                   "code": "3",
                   "name": "First Base",
                   "type": "Infielder",
                   "abbreviation": "1B"
                 },
-                "useName": "Ty"
-              },
-              {
-                "id": 665019,
-                "fullName": "Kody Clemens",
-                "link": "/api/v1/people/665019",
-                "firstName": "Kody",
-                "lastName": "Clemens",
-                "primaryPosition": {
-                  "code": "4",
-                  "name": "Second Base",
-                  "type": "Infielder",
-                  "abbreviation": "2B"
-                },
-                "useName": "Kody"
-              },
-              {
-                "id": 686797,
-                "fullName": "Brooks Lee",
-                "link": "/api/v1/people/686797",
-                "firstName": "Brooks",
-                "lastName": "Lee",
+                "useName": "Coby"
+              },
+              {
+                "id": 666185,
+                "fullName": "Dylan Carlson",
+                "link": "/api/v1/people/666185",
+                "firstName": "Dylan",
+                "lastName": "Carlson",
+                "primaryPosition": {
+                  "code": "7",
+                  "name": "Outfielder",
+                  "type": "Outfielder",
+                  "abbreviation": "LF"
+                },
+                "useName": "Dylan"
+              },
+              {
+                "id": 622761,
+                "fullName": "Jorge Mateo",
+                "link": "/api/v1/people/622761",
+                "firstName": "Jorge",
+                "lastName": "Mateo",
                 "primaryPosition": {
                   "code": "6",
                   "name": "Shortstop",
                   "type": "Infielder",
                   "abbreviation": "SS"
                 },
-                "useName": "Brooks"
-              },
-              {
-                "id": 664056,
-                "fullName": "Harrison Bader",
-                "link": "/api/v1/people/664056",
-                "firstName": "Harrison",
-                "lastName": "Bader",
-                "primaryPosition": {
-                  "code": "7",
-                  "name": "Outfielder",
-                  "type": "Outfielder",
-                  "abbreviation": "LF"
-                },
-                "useName": "Harrison"
+                "useName": "Jorge"
               }
             ]
           }
         },
         {
-          "gamePk": 777628,
-          "gameGuid": "d863a5c7-0347-4052-8657-a3ed16b6f252",
-          "link": "/api/v1.1/game/777628/feed/live",
+          "gamePk": 777619,
+          "gameGuid": "cc06acc7-ed32-4584-adfc-6bbcee413f60",
+          "link": "/api/v1.1/game/777619/feed/live",
           "gameType": "R",
           "season": "2025",
-          "gameDate": "2025-06-05T19:40:00Z",
-          "officialDate": "2025-06-05",
+          "gameDate": "2025-06-07T02:15:00Z",
+          "officialDate": "2025-06-06",
           "status": {
-<<<<<<< HEAD
-            "abstractGameState": "Final",
-            "codedGameState": "F",
-            "detailedState": "Final",
-            "statusCode": "F",
+            "abstractGameState": "Preview",
+            "codedGameState": "P",
+            "detailedState": "Pre-Game",
+            "statusCode": "P",
             "startTimeTBD": false,
-            "abstractGameCode": "F"
-=======
-            "abstractGameState": "Live",
-            "codedGameState": "I",
-            "detailedState": "In Progress",
-            "statusCode": "I",
-            "startTimeTBD": false,
-            "abstractGameCode": "L"
->>>>>>> 23b9862a
+            "abstractGameCode": "P"
           },
           "teams": {
             "away": {
               "leagueRecord": {
-                "wins": 25,
-                "losses": 36,
-                "pct": ".410"
-              },
-              "score": 4,
+                "wins": 27,
+                "losses": 34,
+                "pct": ".443"
+              },
+              "score": 0,
               "team": {
                 "springLeague": {
                   "id": 115,
@@ -2923,53 +6183,52 @@
                   "abbreviation": "GL"
                 },
                 "allStarStatus": "N",
-                "id": 110,
-                "name": "Baltimore Orioles",
-                "link": "/api/v1/teams/110",
+                "id": 144,
+                "name": "Atlanta Braves",
+                "link": "/api/v1/teams/144",
                 "season": 2025,
                 "venue": {
-                  "id": 2,
-                  "name": "Oriole Park at Camden Yards",
-                  "link": "/api/v1/venues/2"
+                  "id": 4705,
+                  "name": "Truist Park",
+                  "link": "/api/v1/venues/4705"
                 },
                 "springVenue": {
-                  "id": 2508,
-                  "link": "/api/v1/venues/2508"
-                },
-                "teamCode": "bal",
-                "fileCode": "bal",
-                "abbreviation": "BAL",
-                "teamName": "Orioles",
-                "locationName": "Baltimore",
-                "firstYearOfPlay": "1901",
+                  "id": 5380,
+                  "link": "/api/v1/venues/5380"
+                },
+                "teamCode": "atl",
+                "fileCode": "atl",
+                "abbreviation": "ATL",
+                "teamName": "Braves",
+                "locationName": "Atlanta",
+                "firstYearOfPlay": "1871",
                 "league": {
-                  "id": 103,
-                  "name": "American League",
-                  "link": "/api/v1/league/103"
+                  "id": 104,
+                  "name": "National League",
+                  "link": "/api/v1/league/104"
                 },
                 "division": {
-                  "id": 201,
-                  "name": "American League East",
-                  "link": "/api/v1/divisions/201"
+                  "id": 204,
+                  "name": "National League East",
+                  "link": "/api/v1/divisions/204"
                 },
                 "sport": {
                   "id": 1,
                   "link": "/api/v1/sports/1",
                   "name": "Major League Baseball"
                 },
-                "shortName": "Baltimore",
-                "franchiseName": "Baltimore",
-                "clubName": "Orioles",
+                "shortName": "Atlanta",
+                "franchiseName": "Atlanta",
+                "clubName": "Braves",
                 "active": true
               },
-              "isWinner": true,
               "probablePitcher": {
-                "id": 621107,
-                "fullName": "Zach Eflin",
-                "link": "/api/v1/people/621107"
+                "id": 680885,
+                "fullName": "Spencer Schwellenbach",
+                "link": "/api/v1/people/680885"
               },
               "splitSquad": false,
-              "seriesNumber": 20,
+              "seriesNumber": 21,
               "springLeague": {
                 "id": 115,
                 "name": "Grapefruit League",
@@ -2979,461 +6238,11 @@
             },
             "home": {
               "leagueRecord": {
-                "wins": 32,
-                "losses": 29,
-                "pct": ".525"
-              },
-              "score": 3,
-              "team": {
-                "springLeague": {
-                  "id": 114,
-                  "name": "Cactus League",
-                  "link": "/api/v1/league/114",
-                  "abbreviation": "CL"
-                },
-                "allStarStatus": "N",
-                "id": 136,
-                "name": "Seattle Mariners",
-                "link": "/api/v1/teams/136",
-                "season": 2025,
-                "venue": {
-                  "id": 680,
-                  "name": "T-Mobile Park",
-                  "link": "/api/v1/venues/680"
-                },
-                "springVenue": {
-                  "id": 2530,
-                  "link": "/api/v1/venues/2530"
-                },
-                "teamCode": "sea",
-                "fileCode": "sea",
-                "abbreviation": "SEA",
-                "teamName": "Mariners",
-                "locationName": "Seattle",
-                "firstYearOfPlay": "1977",
-                "league": {
-                  "id": 103,
-                  "name": "American League",
-                  "link": "/api/v1/league/103"
-                },
-                "division": {
-                  "id": 200,
-                  "name": "American League West",
-                  "link": "/api/v1/divisions/200"
-                },
-                "sport": {
-                  "id": 1,
-                  "link": "/api/v1/sports/1",
-                  "name": "Major League Baseball"
-                },
-                "shortName": "Seattle",
-                "franchiseName": "Seattle",
-                "clubName": "Mariners",
-                "active": true
-              },
-              "isWinner": false,
-              "probablePitcher": {
-                "id": 693433,
-                "fullName": "Bryan Woo",
-                "link": "/api/v1/people/693433"
-              },
-              "splitSquad": false,
-              "seriesNumber": 20,
-              "springLeague": {
-                "id": 114,
-                "name": "Cactus League",
-                "link": "/api/v1/league/114",
-                "abbreviation": "CL"
-              }
-            }
-          },
-          "venue": {
-            "id": 680,
-            "name": "T-Mobile Park",
-            "link": "/api/v1/venues/680"
-          },
-          "content": {
-            "link": "/api/v1/game/777628/content"
-          },
-          "isTie": false,
-          "gameNumber": 1,
-          "publicFacing": true,
-          "doubleHeader": "N",
-          "gamedayType": "P",
-          "tiebreaker": "N",
-          "calendarEventID": "14-777628-2025-06-05",
-          "seasonDisplay": "2025",
-          "dayNight": "day",
-          "scheduledInnings": 9,
-          "reverseHomeAwayStatus": false,
-          "inningBreakLength": 120,
-          "gamesInSeries": 3,
-          "seriesGameNumber": 3,
-          "seriesDescription": "Regular Season",
-          "recordSource": "S",
-          "ifNecessary": "N",
-          "ifNecessaryDescription": "Normal Game",
-          "lineups": {
-            "homePlayers": [
-              {
-                "id": 641487,
-                "fullName": "J.P. Crawford",
-                "link": "/api/v1/people/641487",
-                "firstName": "John",
-                "lastName": "Crawford",
-                "primaryPosition": {
-                  "code": "6",
-                  "name": "Shortstop",
-                  "type": "Infielder",
-                  "abbreviation": "SS"
-                },
-                "useName": "J.P."
-              },
-              {
-                "id": 593871,
-                "fullName": "Jorge Polanco",
-                "link": "/api/v1/people/593871",
-                "firstName": "Jorge",
-                "lastName": "Polanco",
-                "primaryPosition": {
-                  "code": "10",
-                  "name": "Designated Hitter",
-                  "type": "Hitter",
-                  "abbreviation": "DH"
-                },
-                "useName": "Jorge"
-              },
-              {
-                "id": 677594,
-                "fullName": "Julio Rodr\u00edguez",
-                "link": "/api/v1/people/677594",
-                "firstName": "Julio",
-                "lastName": "Rodr\u00edguez",
-                "primaryPosition": {
-                  "code": "8",
-                  "name": "Outfielder",
-                  "type": "Outfielder",
-                  "abbreviation": "CF"
-                },
-                "useName": "Julio"
-              },
-              {
-                "id": 663728,
-                "fullName": "Cal Raleigh",
-                "link": "/api/v1/people/663728",
-                "firstName": "Caleb",
-                "lastName": "Raleigh",
-                "primaryPosition": {
-                  "code": "2",
-                  "name": "Catcher",
-                  "type": "Catcher",
-                  "abbreviation": "C"
-                },
-                "useName": "Cal"
-              },
-              {
-                "id": 668227,
-                "fullName": "Randy Arozarena",
-                "link": "/api/v1/people/668227",
-                "firstName": "Randy",
-                "lastName": "Arozarena",
-                "primaryPosition": {
-                  "code": "7",
-                  "name": "Outfielder",
-                  "type": "Outfielder",
-                  "abbreviation": "LF"
-                },
-                "useName": "Randy"
-              },
-              {
-                "id": 642133,
-                "fullName": "Rowdy Tellez",
-                "link": "/api/v1/people/642133",
-                "firstName": "Ryan",
-                "lastName": "Tellez",
-                "primaryPosition": {
-                  "code": "3",
-                  "name": "First Base",
-                  "type": "Infielder",
-                  "abbreviation": "1B"
-                },
-                "useName": "Rowdy"
-              },
-              {
-                "id": 665750,
-                "fullName": "Leody Taveras",
-                "link": "/api/v1/people/665750",
-                "firstName": "Leody",
-                "lastName": "Taveras",
-                "primaryPosition": {
-                  "code": "9",
-                  "name": "Outfielder",
-                  "type": "Outfielder",
-                  "abbreviation": "RF"
-                },
-                "useName": "Leody"
-              },
-              {
-                "id": 670156,
-                "fullName": "Miles Mastrobuoni",
-                "link": "/api/v1/people/670156",
-                "firstName": "Miles",
-                "lastName": "Mastrobuoni",
-                "primaryPosition": {
-                  "code": "5",
-                  "name": "Third Base",
-                  "type": "Infielder",
-                  "abbreviation": "3B"
-                },
-                "useName": "Miles"
-              },
-              {
-                "id": 702284,
-                "fullName": "Cole Young",
-                "link": "/api/v1/people/702284",
-                "firstName": "Cole",
-                "lastName": "Young",
-                "primaryPosition": {
-                  "code": "4",
-                  "name": "Second Base",
-                  "type": "Infielder",
-                  "abbreviation": "2B"
-                },
-                "useName": "Cole"
-              }
-            ],
-            "awayPlayers": [
-              {
-                "id": 702616,
-                "fullName": "Jackson Holliday",
-                "link": "/api/v1/people/702616",
-                "firstName": "Jackson",
-                "lastName": "Holliday",
-                "primaryPosition": {
-                  "code": "4",
-                  "name": "Second Base",
-                  "type": "Infielder",
-                  "abbreviation": "2B"
-                },
-                "useName": "Jackson"
-              },
-              {
-                "id": 668939,
-                "fullName": "Adley Rutschman",
-                "link": "/api/v1/people/668939",
-                "firstName": "Adley",
-                "lastName": "Rutschman",
-                "primaryPosition": {
-                  "code": "10",
-                  "name": "Designated Hitter",
-                  "type": "Hitter",
-                  "abbreviation": "DH"
-                },
-                "useName": "Adley"
-              },
-              {
-                "id": 683002,
-                "fullName": "Gunnar Henderson",
-                "link": "/api/v1/people/683002",
-                "firstName": "Gunnar",
-                "lastName": "Henderson",
-                "primaryPosition": {
-                  "code": "6",
-                  "name": "Shortstop",
-                  "type": "Infielder",
-                  "abbreviation": "SS"
-                },
-                "useName": "Gunnar"
-              },
-              {
-                "id": 656811,
-                "fullName": "Ryan O'Hearn",
-                "link": "/api/v1/people/656811",
-                "firstName": "Ryan",
-                "lastName": "O'Hearn",
-                "primaryPosition": {
-                  "code": "3",
-                  "name": "First Base",
-                  "type": "Infielder",
-                  "abbreviation": "1B"
-                },
-                "useName": "Ryan"
-              },
-              {
-                "id": 666185,
-                "fullName": "Dylan Carlson",
-                "link": "/api/v1/people/666185",
-                "firstName": "Dylan",
-                "lastName": "Carlson",
-                "primaryPosition": {
-                  "code": "7",
-                  "name": "Outfielder",
-                  "type": "Outfielder",
-                  "abbreviation": "LF"
-                },
-                "useName": "Dylan"
-              },
-              {
-                "id": 677008,
-                "fullName": "Heston Kjerstad",
-                "link": "/api/v1/people/677008",
-                "firstName": "Heston",
-                "lastName": "Kjerstad",
-                "primaryPosition": {
-                  "code": "9",
-                  "name": "Outfielder",
-                  "type": "Outfielder",
-                  "abbreviation": "RF"
-                },
-                "useName": "Heston"
-              },
-              {
-                "id": 656896,
-                "fullName": "Emmanuel Rivera",
-                "link": "/api/v1/people/656896",
-                "firstName": "Emmanuel",
-                "lastName": "Rivera",
-                "primaryPosition": {
-                  "code": "5",
-                  "name": "Third Base",
-                  "type": "Infielder",
-                  "abbreviation": "3B"
-                },
-                "useName": "Emmanuel"
-              },
-              {
-                "id": 622761,
-                "fullName": "Jorge Mateo",
-                "link": "/api/v1/people/622761",
-                "firstName": "Jorge",
-                "lastName": "Mateo",
-                "primaryPosition": {
-                  "code": "8",
-                  "name": "Outfielder",
-                  "type": "Outfielder",
-                  "abbreviation": "CF"
-                },
-                "useName": "Jorge"
-              },
-              {
-                "id": 668974,
-                "fullName": "Maverick Handley",
-                "link": "/api/v1/people/668974",
-                "firstName": "Maverick",
-                "lastName": "Handley",
-                "primaryPosition": {
-                  "code": "2",
-                  "name": "Catcher",
-                  "type": "Catcher",
-                  "abbreviation": "C"
-                },
-                "useName": "Maverick"
-              }
-            ]
-          }
-        },
-        {
-          "gamePk": 777633,
-          "gameGuid": "711b081e-380e-4711-a096-6157ed3c37bc",
-          "link": "/api/v1.1/game/777633/feed/live",
-          "gameType": "R",
-          "season": "2025",
-          "gameDate": "2025-06-05T19:45:00Z",
-          "officialDate": "2025-06-05",
-          "status": {
-<<<<<<< HEAD
-            "abstractGameState": "Final",
-            "codedGameState": "O",
-            "detailedState": "Game Over",
-            "statusCode": "O",
-            "startTimeTBD": false,
-            "abstractGameCode": "F"
-=======
-            "abstractGameState": "Live",
-            "codedGameState": "I",
-            "detailedState": "In Progress",
-            "statusCode": "I",
-            "startTimeTBD": false,
-            "abstractGameCode": "L"
->>>>>>> 23b9862a
-          },
-          "teams": {
-            "away": {
-              "leagueRecord": {
-                "wins": 35,
-                "losses": 26,
-                "pct": ".574"
-              },
-              "score": 2,
-              "team": {
-                "springLeague": {
-                  "id": 114,
-                  "name": "Cactus League",
-                  "link": "/api/v1/league/114",
-                  "abbreviation": "CL"
-                },
-                "allStarStatus": "N",
-                "id": 135,
-                "name": "San Diego Padres",
-                "link": "/api/v1/teams/135",
-                "season": 2025,
-                "venue": {
-                  "id": 2680,
-                  "name": "Petco Park",
-                  "link": "/api/v1/venues/2680"
-                },
-                "springVenue": {
-                  "id": 2530,
-                  "link": "/api/v1/venues/2530"
-                },
-                "teamCode": "sdn",
-                "fileCode": "sd",
-                "abbreviation": "SD",
-                "teamName": "Padres",
-                "locationName": "San Diego",
-                "firstYearOfPlay": "1968",
-                "league": {
-                  "id": 104,
-                  "name": "National League",
-                  "link": "/api/v1/league/104"
-                },
-                "division": {
-                  "id": 203,
-                  "name": "National League West",
-                  "link": "/api/v1/divisions/203"
-                },
-                "sport": {
-                  "id": 1,
-                  "link": "/api/v1/sports/1",
-                  "name": "Major League Baseball"
-                },
-                "shortName": "San Diego",
-                "franchiseName": "San Diego",
-                "clubName": "Padres",
-                "active": true
-              },
-              "isWinner": false,
-              "probablePitcher": {
-                "id": 656302,
-                "fullName": "Dylan Cease",
-                "link": "/api/v1/people/656302"
-              },
-              "splitSquad": false,
-              "seriesNumber": 20,
-              "springLeague": {
-                "id": 114,
-                "name": "Cactus League",
-                "link": "/api/v1/league/114",
-                "abbreviation": "CL"
-              }
-            },
-            "home": {
-              "leagueRecord": {
                 "wins": 35,
                 "losses": 28,
                 "pct": ".556"
               },
-              "score": 3,
+              "score": 0,
               "team": {
                 "springLeague": {
                   "id": 114,
@@ -3481,14 +6290,13 @@
                 "clubName": "Giants",
                 "active": true
               },
-              "isWinner": true,
               "probablePitcher": {
-                "id": 592662,
-                "fullName": "Robbie Ray",
-                "link": "/api/v1/people/592662"
+                "id": 806185,
+                "fullName": "Hayden Birdsong",
+                "link": "/api/v1/people/806185"
               },
               "splitSquad": false,
-              "seriesNumber": 20,
+              "seriesNumber": 21,
               "springLeague": {
                 "id": 114,
                 "name": "Cactus League",
@@ -3503,22 +6311,21 @@
             "link": "/api/v1/venues/2395"
           },
           "content": {
-            "link": "/api/v1/game/777633/content"
+            "link": "/api/v1/game/777619/content"
           },
-          "isTie": false,
           "gameNumber": 1,
           "publicFacing": true,
           "doubleHeader": "N",
           "gamedayType": "P",
           "tiebreaker": "N",
-          "calendarEventID": "14-777633-2025-06-05",
+          "calendarEventID": "14-777619-2025-06-06",
           "seasonDisplay": "2025",
-          "dayNight": "day",
+          "dayNight": "night",
           "scheduledInnings": 9,
           "reverseHomeAwayStatus": false,
           "inningBreakLength": 120,
-          "gamesInSeries": 4,
-          "seriesGameNumber": 4,
+          "gamesInSeries": 3,
+          "seriesGameNumber": 1,
           "seriesDescription": "Regular Season",
           "recordSource": "S",
           "ifNecessary": "N",
@@ -3526,30 +6333,16 @@
           "lineups": {
             "homePlayers": [
               {
-                "id": 669288,
-                "fullName": "Daniel Johnson",
-                "link": "/api/v1/people/669288",
-                "firstName": "Daniel",
-                "lastName": "Johnson",
-                "primaryPosition": {
-                  "code": "9",
-                  "name": "Outfielder",
-                  "type": "Outfielder",
-                  "abbreviation": "RF"
-                },
-                "useName": "Daniel"
-              },
-              {
                 "id": 671218,
                 "fullName": "Heliot Ramos",
                 "link": "/api/v1/people/671218",
                 "firstName": "Heliot",
                 "lastName": "Ramos",
                 "primaryPosition": {
-                  "code": "10",
-                  "name": "Designated Hitter",
-                  "type": "Hitter",
-                  "abbreviation": "DH"
+                  "code": "7",
+                  "name": "Outfielder",
+                  "type": "Outfielder",
+                  "abbreviation": "LF"
                 },
                 "useName": "Heliot"
               },
@@ -3568,6 +6361,20 @@
                 "useName": "Jung Hoo"
               },
               {
+                "id": 527038,
+                "fullName": "Wilmer Flores",
+                "link": "/api/v1/people/527038",
+                "firstName": "Wilmer",
+                "lastName": "Flores",
+                "primaryPosition": {
+                  "code": "10",
+                  "name": "Designated Hitter",
+                  "type": "Hitter",
+                  "abbreviation": "DH"
+                },
+                "useName": "Wilmer"
+              },
+              {
                 "id": 656305,
                 "fullName": "Matt Chapman",
                 "link": "/api/v1/people/656305",
@@ -3582,6 +6389,20 @@
                 "useName": "Matt"
               },
               {
+                "id": 642086,
+                "fullName": "Dominic Smith",
+                "link": "/api/v1/people/642086",
+                "firstName": "Dominic",
+                "lastName": "Smith",
+                "primaryPosition": {
+                  "code": "3",
+                  "name": "First Base",
+                  "type": "Infielder",
+                  "abbreviation": "1B"
+                },
+                "useName": "Dominic"
+              },
+              {
                 "id": 642715,
                 "fullName": "Willy Adames",
                 "link": "/api/v1/people/642715",
@@ -3596,32 +6417,32 @@
                 "useName": "Willy"
               },
               {
-                "id": 642086,
-                "fullName": "Dominic Smith",
-                "link": "/api/v1/people/642086",
-                "firstName": "Dominic",
-                "lastName": "Smith",
-                "primaryPosition": {
-                  "code": "3",
-                  "name": "First Base",
-                  "type": "Infielder",
-                  "abbreviation": "1B"
-                },
-                "useName": "Dominic"
-              },
-              {
-                "id": 666464,
-                "fullName": "Jerar Encarnacion",
-                "link": "/api/v1/people/666464",
-                "firstName": "Jerar",
-                "lastName": "Encarnacion",
-                "primaryPosition": {
-                  "code": "7",
-                  "name": "Outfielder",
-                  "type": "Outfielder",
-                  "abbreviation": "LF"
-                },
-                "useName": "Jerar"
+                "id": 573262,
+                "fullName": "Mike Yastrzemski",
+                "link": "/api/v1/people/573262",
+                "firstName": "Michael",
+                "lastName": "Yastrzemski",
+                "primaryPosition": {
+                  "code": "9",
+                  "name": "Outfielder",
+                  "type": "Outfielder",
+                  "abbreviation": "RF"
+                },
+                "useName": "Mike"
+              },
+              {
+                "id": 672275,
+                "fullName": "Patrick Bailey",
+                "link": "/api/v1/people/672275",
+                "firstName": "Patrick",
+                "lastName": "Bailey",
+                "primaryPosition": {
+                  "code": "2",
+                  "name": "Catcher",
+                  "type": "Catcher",
+                  "abbreviation": "C"
+                },
+                "useName": "Patrick"
               },
               {
                 "id": 666149,
@@ -3636,3078 +6457,135 @@
                   "abbreviation": "2B"
                 },
                 "useName": "Tyler"
-              },
-              {
-                "id": 668800,
-                "fullName": "Andrew Knizner",
-                "link": "/api/v1/people/668800",
-                "firstName": "Andrew",
-                "lastName": "Knizner",
+              }
+            ],
+            "awayPlayers": [
+              {
+                "id": 660670,
+                "fullName": "Ronald Acu\u00f1a Jr.",
+                "link": "/api/v1/people/660670",
+                "firstName": "Ronald",
+                "lastName": "Acu\u00f1a",
+                "primaryPosition": {
+                  "code": "9",
+                  "name": "Outfielder",
+                  "type": "Outfielder",
+                  "abbreviation": "RF"
+                },
+                "useName": "Ronald"
+              },
+              {
+                "id": 663586,
+                "fullName": "Austin Riley",
+                "link": "/api/v1/people/663586",
+                "firstName": "Michael",
+                "lastName": "Riley",
+                "primaryPosition": {
+                  "code": "5",
+                  "name": "Third Base",
+                  "type": "Infielder",
+                  "abbreviation": "3B"
+                },
+                "useName": "Austin"
+              },
+              {
+                "id": 621566,
+                "fullName": "Matt Olson",
+                "link": "/api/v1/people/621566",
+                "firstName": "Matthew",
+                "lastName": "Olson",
+                "primaryPosition": {
+                  "code": "3",
+                  "name": "First Base",
+                  "type": "Infielder",
+                  "abbreviation": "1B"
+                },
+                "useName": "Matt"
+              },
+              {
+                "id": 542303,
+                "fullName": "Marcell Ozuna",
+                "link": "/api/v1/people/542303",
+                "firstName": "Marcell",
+                "lastName": "Ozuna",
+                "primaryPosition": {
+                  "code": "10",
+                  "name": "Designated Hitter",
+                  "type": "Hitter",
+                  "abbreviation": "DH"
+                },
+                "useName": "Marcell"
+              },
+              {
+                "id": 645277,
+                "fullName": "Ozzie Albies",
+                "link": "/api/v1/people/645277",
+                "firstName": "Ozhaino",
+                "lastName": "Albies",
+                "primaryPosition": {
+                  "code": "4",
+                  "name": "Second Base",
+                  "type": "Infielder",
+                  "abbreviation": "2B"
+                },
+                "useName": "Ozzie"
+              },
+              {
+                "id": 657077,
+                "fullName": "Alex Verdugo",
+                "link": "/api/v1/people/657077",
+                "firstName": "Alexander",
+                "lastName": "Verdugo",
+                "primaryPosition": {
+                  "code": "7",
+                  "name": "Outfielder",
+                  "type": "Outfielder",
+                  "abbreviation": "LF"
+                },
+                "useName": "Alex"
+              },
+              {
+                "id": 669221,
+                "fullName": "Sean Murphy",
+                "link": "/api/v1/people/669221",
+                "firstName": "Sean",
+                "lastName": "Murphy",
                 "primaryPosition": {
                   "code": "2",
                   "name": "Catcher",
                   "type": "Catcher",
                   "abbreviation": "C"
                 },
-                "useName": "Andrew"
-              }
-            ],
-            "awayPlayers": [
-              {
-                "id": 665487,
-                "fullName": "Fernando Tatis Jr.",
-                "link": "/api/v1/people/665487",
-                "firstName": "Fernando",
-                "lastName": "Tatis",
-                "primaryPosition": {
-                  "code": "9",
-                  "name": "Outfielder",
-                  "type": "Outfielder",
-                  "abbreviation": "RF"
-                },
-                "useName": "Fernando"
-              },
-              {
-                "id": 650333,
-                "fullName": "Luis Arraez",
-                "link": "/api/v1/people/650333",
-                "firstName": "Luis",
-                "lastName": "Arraez",
-                "primaryPosition": {
-                  "code": "3",
-                  "name": "First Base",
-                  "type": "Infielder",
-                  "abbreviation": "1B"
-                },
-                "useName": "Luis"
-              },
-              {
-                "id": 592518,
-                "fullName": "Manny Machado",
-                "link": "/api/v1/people/592518",
-                "firstName": "Manuel",
-                "lastName": "Machado",
-                "primaryPosition": {
-                  "code": "5",
-                  "name": "Third Base",
-                  "type": "Infielder",
-                  "abbreviation": "3B"
-                },
-                "useName": "Manny"
-              },
-              {
-                "id": 701538,
-                "fullName": "Jackson Merrill",
-                "link": "/api/v1/people/701538",
-                "firstName": "Jackson",
-                "lastName": "Merrill",
+                "useName": "Sean"
+              },
+              {
+                "id": 671739,
+                "fullName": "Michael Harris II",
+                "link": "/api/v1/people/671739",
+                "firstName": "Michael",
+                "lastName": "Harris",
                 "primaryPosition": {
                   "code": "8",
                   "name": "Outfielder",
                   "type": "Outfielder",
                   "abbreviation": "CF"
                 },
-                "useName": "Jackson"
-              },
-              {
-                "id": 657757,
-                "fullName": "Gavin Sheets",
-                "link": "/api/v1/people/657757",
-                "firstName": "Gavin",
-                "lastName": "Sheets",
-                "primaryPosition": {
-                  "code": "10",
-                  "name": "Designated Hitter",
-                  "type": "Hitter",
-                  "abbreviation": "DH"
-                },
-                "useName": "Gavin"
-              },
-              {
-                "id": 578428,
-                "fullName": "Jose Iglesias",
-                "link": "/api/v1/people/578428",
-                "firstName": "Jose",
-                "lastName": "Iglesias",
+                "useName": "Michael"
+              },
+              {
+                "id": 669397,
+                "fullName": "Nick Allen",
+                "link": "/api/v1/people/669397",
+                "firstName": "Nicholas",
+                "lastName": "Allen",
                 "primaryPosition": {
                   "code": "6",
                   "name": "Shortstop",
                   "type": "Infielder",
                   "abbreviation": "SS"
                 },
-                "useName": "Jose"
-              },
-              {
-                "id": 630105,
-                "fullName": "Jake Cronenworth",
-                "link": "/api/v1/people/630105",
-                "firstName": "Jacob",
-                "lastName": "Cronenworth",
-                "primaryPosition": {
-                  "code": "4",
-                  "name": "Second Base",
-                  "type": "Infielder",
-                  "abbreviation": "2B"
-                },
-                "useName": "Jake"
-              },
-              {
-                "id": 663604,
-                "fullName": "Brandon Lockridge",
-                "link": "/api/v1/people/663604",
-                "firstName": "Brandon",
-                "lastName": "Lockridge",
-                "primaryPosition": {
-                  "code": "7",
-                  "name": "Outfielder",
-                  "type": "Outfielder",
-                  "abbreviation": "LF"
-                },
-                "useName": "Brandon"
-              },
-              {
-                "id": 455117,
-                "fullName": "Mart\u00edn Maldonado",
-                "link": "/api/v1/people/455117",
-                "firstName": "Mart\u00edn",
-                "lastName": "Maldonado",
-                "primaryPosition": {
-                  "code": "2",
-                  "name": "Catcher",
-                  "type": "Catcher",
-                  "abbreviation": "C"
-                },
-                "useName": "Mart\u00edn"
+                "useName": "Nick"
               }
-            ]
-          }
-        },
-        {
-          "gamePk": 777631,
-          "gameGuid": "7a89f782-14ab-47b0-b18f-8b04e0cf919f",
-          "link": "/api/v1.1/game/777631/feed/live",
-          "gameType": "R",
-          "season": "2025",
-          "gameDate": "2025-06-05T20:10:00Z",
-          "officialDate": "2025-06-05",
-          "status": {
-            "abstractGameState": "Live",
-<<<<<<< HEAD
-            "codedGameState": "I",
-            "detailedState": "In Progress",
-            "statusCode": "I",
-=======
-            "codedGameState": "P",
-            "detailedState": "Warmup",
-            "statusCode": "PW",
->>>>>>> 23b9862a
-            "startTimeTBD": false,
-            "abstractGameCode": "L"
-          },
-          "teams": {
-            "away": {
-              "leagueRecord": {
-                "wins": 39,
-                "losses": 23,
-                "pct": ".629"
-              },
-              "score": 4,
-              "team": {
-                "springLeague": {
-                  "id": 115,
-                  "name": "Grapefruit League",
-                  "link": "/api/v1/league/115",
-                  "abbreviation": "GL"
-                },
-                "allStarStatus": "N",
-                "id": 121,
-                "name": "New York Mets",
-                "link": "/api/v1/teams/121",
-                "season": 2025,
-                "venue": {
-                  "id": 3289,
-                  "name": "Citi Field",
-                  "link": "/api/v1/venues/3289"
-                },
-                "springVenue": {
-                  "id": 2856,
-                  "link": "/api/v1/venues/2856"
-                },
-                "teamCode": "nyn",
-                "fileCode": "nym",
-                "abbreviation": "NYM",
-                "teamName": "Mets",
-                "locationName": "Flushing",
-                "firstYearOfPlay": "1962",
-                "league": {
-                  "id": 104,
-                  "name": "National League",
-                  "link": "/api/v1/league/104"
-                },
-                "division": {
-                  "id": 204,
-                  "name": "National League East",
-                  "link": "/api/v1/divisions/204"
-                },
-                "sport": {
-                  "id": 1,
-                  "link": "/api/v1/sports/1",
-                  "name": "Major League Baseball"
-                },
-                "shortName": "NY Mets",
-                "franchiseName": "New York",
-                "clubName": "Mets",
-                "active": true
-              },
-              "probablePitcher": {
-                "id": 656849,
-                "fullName": "David Peterson",
-                "link": "/api/v1/people/656849"
-              },
-              "splitSquad": false,
-              "seriesNumber": 20,
-              "springLeague": {
-                "id": 115,
-                "name": "Grapefruit League",
-                "link": "/api/v1/league/115",
-                "abbreviation": "GL"
-              }
-            },
-            "home": {
-              "leagueRecord": {
-                "wins": 37,
-                "losses": 25,
-                "pct": ".597"
-              },
-              "score": 3,
-              "team": {
-                "springLeague": {
-                  "id": 114,
-                  "name": "Cactus League",
-                  "link": "/api/v1/league/114",
-                  "abbreviation": "CL"
-                },
-                "allStarStatus": "N",
-                "id": 119,
-                "name": "Los Angeles Dodgers",
-                "link": "/api/v1/teams/119",
-                "season": 2025,
-                "venue": {
-                  "id": 22,
-                  "name": "Dodger Stadium",
-                  "link": "/api/v1/venues/22"
-                },
-                "springVenue": {
-                  "id": 3809,
-                  "link": "/api/v1/venues/3809"
-                },
-                "teamCode": "lan",
-                "fileCode": "la",
-                "abbreviation": "LAD",
-                "teamName": "Dodgers",
-                "locationName": "Los Angeles",
-                "firstYearOfPlay": "1884",
-                "league": {
-                  "id": 104,
-                  "name": "National League",
-                  "link": "/api/v1/league/104"
-                },
-                "division": {
-                  "id": 203,
-                  "name": "National League West",
-                  "link": "/api/v1/divisions/203"
-                },
-                "sport": {
-                  "id": 1,
-                  "link": "/api/v1/sports/1",
-                  "name": "Major League Baseball"
-                },
-                "shortName": "LA Dodgers",
-                "franchiseName": "Los Angeles",
-                "clubName": "Dodgers",
-                "active": true
-              },
-              "probablePitcher": {
-                "id": 689017,
-                "fullName": "Landon Knack",
-                "link": "/api/v1/people/689017"
-              },
-              "splitSquad": false,
-              "seriesNumber": 21,
-              "springLeague": {
-                "id": 114,
-                "name": "Cactus League",
-                "link": "/api/v1/league/114",
-                "abbreviation": "CL"
-              }
-            }
-          },
-          "venue": {
-            "id": 22,
-            "name": "Dodger Stadium",
-            "link": "/api/v1/venues/22"
-          },
-          "content": {
-            "link": "/api/v1/game/777631/content"
-          },
-          "gameNumber": 1,
-          "publicFacing": true,
-          "doubleHeader": "N",
-          "gamedayType": "P",
-          "tiebreaker": "N",
-          "calendarEventID": "14-777631-2025-06-05",
-          "seasonDisplay": "2025",
-          "dayNight": "day",
-          "scheduledInnings": 9,
-          "reverseHomeAwayStatus": false,
-          "inningBreakLength": 120,
-          "gamesInSeries": 4,
-          "seriesGameNumber": 4,
-          "seriesDescription": "Regular Season",
-          "recordSource": "S",
-          "ifNecessary": "N",
-          "ifNecessaryDescription": "Normal Game",
-          "lineups": {
-            "homePlayers": [
-              {
-                "id": 660271,
-                "fullName": "Shohei Ohtani",
-                "link": "/api/v1/people/660271",
-                "firstName": "Shohei",
-                "lastName": "Ohtani",
-                "primaryPosition": {
-                  "code": "10",
-                  "name": "Designated Hitter",
-                  "type": "Hitter",
-                  "abbreviation": "DH"
-                },
-                "useName": "Shohei"
-              },
-              {
-                "id": 605141,
-                "fullName": "Mookie Betts",
-                "link": "/api/v1/people/605141",
-                "firstName": "Markus",
-                "lastName": "Betts",
-                "primaryPosition": {
-                  "code": "6",
-                  "name": "Shortstop",
-                  "type": "Infielder",
-                  "abbreviation": "SS"
-                },
-                "useName": "Mookie"
-              },
-              {
-                "id": 669257,
-                "fullName": "Will Smith",
-                "link": "/api/v1/people/669257",
-                "firstName": "William",
-                "lastName": "Smith",
-                "primaryPosition": {
-                  "code": "2",
-                  "name": "Catcher",
-                  "type": "Catcher",
-                  "abbreviation": "C"
-                },
-                "useName": "Will"
-              },
-              {
-                "id": 606192,
-                "fullName": "Teoscar Hern\u00e1ndez",
-                "link": "/api/v1/people/606192",
-                "firstName": "Teoscar",
-                "lastName": "Hern\u00e1ndez",
-                "primaryPosition": {
-                  "code": "9",
-                  "name": "Outfielder",
-                  "type": "Outfielder",
-                  "abbreviation": "RF"
-                },
-                "useName": "Teoscar"
-              },
-              {
-                "id": 681624,
-                "fullName": "Andy Pages",
-                "link": "/api/v1/people/681624",
-                "firstName": "Andy",
-                "lastName": "Pages",
-                "primaryPosition": {
-                  "code": "8",
-                  "name": "Outfielder",
-                  "type": "Outfielder",
-                  "abbreviation": "CF"
-                },
-                "useName": "Andy"
-              },
-              {
-                "id": 669242,
-                "fullName": "Tommy Edman",
-                "link": "/api/v1/people/669242",
-                "firstName": "Thomas",
-                "lastName": "Edman",
-                "primaryPosition": {
-                  "code": "4",
-                  "name": "Second Base",
-                  "type": "Infielder",
-                  "abbreviation": "2B"
-                },
-                "useName": "Tommy"
-              },
-              {
-                "id": 571771,
-                "fullName": "Enrique Hern\u00e1ndez",
-                "link": "/api/v1/people/571771",
-                "firstName": "Enrique",
-                "lastName": "Hern\u00e1ndez",
-                "primaryPosition": {
-                  "code": "3",
-                  "name": "First Base",
-                  "type": "Infielder",
-                  "abbreviation": "1B"
-                },
-                "useName": "Enrique"
-              },
-              {
-                "id": 624424,
-                "fullName": "Michael Conforto",
-                "link": "/api/v1/people/624424",
-                "firstName": "Michael",
-                "lastName": "Conforto",
-                "primaryPosition": {
-                  "code": "7",
-                  "name": "Outfielder",
-                  "type": "Outfielder",
-                  "abbreviation": "LF"
-                },
-                "useName": "Michael"
-              },
-              {
-                "id": 500743,
-                "fullName": "Miguel Rojas",
-                "link": "/api/v1/people/500743",
-                "firstName": "Miguel",
-                "lastName": "Rojas",
-                "primaryPosition": {
-                  "code": "5",
-                  "name": "Third Base",
-                  "type": "Infielder",
-                  "abbreviation": "3B"
-                },
-                "useName": "Miguel"
-              }
-            ],
-            "awayPlayers": [
-              {
-                "id": 607043,
-                "fullName": "Brandon Nimmo",
-                "link": "/api/v1/people/607043",
-                "firstName": "Brandon",
-                "lastName": "Nimmo",
-                "primaryPosition": {
-                  "code": "7",
-                  "name": "Outfielder",
-                  "type": "Outfielder",
-                  "abbreviation": "LF"
-                },
-                "useName": "Brandon"
-              },
-              {
-                "id": 516782,
-                "fullName": "Starling Marte",
-                "link": "/api/v1/people/516782",
-                "firstName": "Starling",
-                "lastName": "Marte",
-                "primaryPosition": {
-                  "code": "10",
-                  "name": "Designated Hitter",
-                  "type": "Hitter",
-                  "abbreviation": "DH"
-                },
-                "useName": "Starling"
-              },
-              {
-                "id": 665742,
-                "fullName": "Juan Soto",
-                "link": "/api/v1/people/665742",
-                "firstName": "Juan",
-                "lastName": "Soto",
-                "primaryPosition": {
-                  "code": "9",
-                  "name": "Outfielder",
-                  "type": "Outfielder",
-                  "abbreviation": "RF"
-                },
-                "useName": "Juan"
-              },
-              {
-                "id": 624413,
-                "fullName": "Pete Alonso",
-                "link": "/api/v1/people/624413",
-                "firstName": "Peter",
-                "lastName": "Alonso",
-                "primaryPosition": {
-                  "code": "3",
-                  "name": "First Base",
-                  "type": "Infielder",
-                  "abbreviation": "1B"
-                },
-                "useName": "Pete"
-              },
-              {
-                "id": 643446,
-                "fullName": "Jeff McNeil",
-                "link": "/api/v1/people/643446",
-                "firstName": "Jeffrey",
-                "lastName": "McNeil",
-                "primaryPosition": {
-                  "code": "4",
-                  "name": "Second Base",
-                  "type": "Infielder",
-                  "abbreviation": "2B"
-                },
-                "useName": "Jeff"
-              },
-              {
-                "id": 621438,
-                "fullName": "Tyrone Taylor",
-                "link": "/api/v1/people/621438",
-                "firstName": "Tyrone",
-                "lastName": "Taylor",
-                "primaryPosition": {
-                  "code": "8",
-                  "name": "Outfielder",
-                  "type": "Outfielder",
-                  "abbreviation": "CF"
-                },
-                "useName": "Tyrone"
-              },
-              {
-                "id": 683146,
-                "fullName": "Brett Baty",
-                "link": "/api/v1/people/683146",
-                "firstName": "Brett",
-                "lastName": "Baty",
-                "primaryPosition": {
-                  "code": "5",
-                  "name": "Third Base",
-                  "type": "Infielder",
-                  "abbreviation": "3B"
-                },
-                "useName": "Brett"
-              },
-              {
-                "id": 682626,
-                "fullName": "Francisco Alvarez",
-                "link": "/api/v1/people/682626",
-                "firstName": "Francisco",
-                "lastName": "Alvarez",
-                "primaryPosition": {
-                  "code": "2",
-                  "name": "Catcher",
-                  "type": "Catcher",
-                  "abbreviation": "C"
-                },
-                "useName": "Francisco"
-              },
-              {
-                "id": 682668,
-                "fullName": "Luisangel Acu\u00f1a",
-                "link": "/api/v1/people/682668",
-                "firstName": "Luisangel",
-                "lastName": "Acu\u00f1a",
-                "primaryPosition": {
-                  "code": "6",
-                  "name": "Shortstop",
-                  "type": "Infielder",
-                  "abbreviation": "SS"
-                },
-                "useName": "Luisangel"
-              }
-            ]
-          }
-        },
-        {
-          "gamePk": 777630,
-          "gameGuid": "f595edeb-4ac3-4d7e-89c2-e792d6951e14",
-          "link": "/api/v1.1/game/777630/feed/live",
-          "gameType": "R",
-          "season": "2025",
-          "gameDate": "2025-06-05T22:40:00Z",
-          "officialDate": "2025-06-05",
-          "status": {
-            "abstractGameState": "Preview",
-            "codedGameState": "P",
-            "detailedState": "Pre-Game",
-            "statusCode": "P",
-            "startTimeTBD": false,
-            "abstractGameCode": "P"
-          },
-          "teams": {
-            "away": {
-              "leagueRecord": {
-                "wins": 33,
-                "losses": 28,
-                "pct": ".541"
-              },
-              "score": 0,
-              "team": {
-                "springLeague": {
-                  "id": 115,
-                  "name": "Grapefruit League",
-                  "link": "/api/v1/league/115",
-                  "abbreviation": "GL"
-                },
-                "allStarStatus": "N",
-                "id": 117,
-                "name": "Houston Astros",
-                "link": "/api/v1/teams/117",
-                "season": 2025,
-                "venue": {
-                  "id": 2392,
-                  "name": "Daikin Park",
-                  "link": "/api/v1/venues/2392"
-                },
-                "springVenue": {
-                  "id": 5000,
-                  "link": "/api/v1/venues/5000"
-                },
-                "teamCode": "hou",
-                "fileCode": "hou",
-                "abbreviation": "HOU",
-                "teamName": "Astros",
-                "locationName": "Houston",
-                "firstYearOfPlay": "1962",
-                "league": {
-                  "id": 103,
-                  "name": "American League",
-                  "link": "/api/v1/league/103"
-                },
-                "division": {
-                  "id": 200,
-                  "name": "American League West",
-                  "link": "/api/v1/divisions/200"
-                },
-                "sport": {
-                  "id": 1,
-                  "link": "/api/v1/sports/1",
-                  "name": "Major League Baseball"
-                },
-                "shortName": "Houston",
-                "franchiseName": "Houston",
-                "clubName": "Astros",
-                "active": true
-              },
-              "probablePitcher": {
-                "id": 664285,
-                "fullName": "Framber Valdez",
-                "link": "/api/v1/people/664285"
-              },
-              "splitSquad": false,
-              "seriesNumber": 20,
-              "springLeague": {
-                "id": 115,
-                "name": "Grapefruit League",
-                "link": "/api/v1/league/115",
-                "abbreviation": "GL"
-              }
-            },
-            "home": {
-              "leagueRecord": {
-                "wins": 23,
-                "losses": 39,
-                "pct": ".371"
-              },
-              "score": 0,
-              "team": {
-                "springLeague": {
-                  "id": 115,
-                  "name": "Grapefruit League",
-                  "link": "/api/v1/league/115",
-                  "abbreviation": "GL"
-                },
-                "allStarStatus": "N",
-                "id": 134,
-                "name": "Pittsburgh Pirates",
-                "link": "/api/v1/teams/134",
-                "season": 2025,
-                "venue": {
-                  "id": 31,
-                  "name": "PNC Park",
-                  "link": "/api/v1/venues/31"
-                },
-                "springVenue": {
-                  "id": 2526,
-                  "link": "/api/v1/venues/2526"
-                },
-                "teamCode": "pit",
-                "fileCode": "pit",
-                "abbreviation": "PIT",
-                "teamName": "Pirates",
-                "locationName": "Pittsburgh",
-                "firstYearOfPlay": "1882",
-                "league": {
-                  "id": 104,
-                  "name": "National League",
-                  "link": "/api/v1/league/104"
-                },
-                "division": {
-                  "id": 205,
-                  "name": "National League Central",
-                  "link": "/api/v1/divisions/205"
-                },
-                "sport": {
-                  "id": 1,
-                  "link": "/api/v1/sports/1",
-                  "name": "Major League Baseball"
-                },
-                "shortName": "Pittsburgh",
-                "franchiseName": "Pittsburgh",
-                "clubName": "Pirates",
-                "active": true
-              },
-              "probablePitcher": {
-                "id": 656605,
-                "fullName": "Mitch Keller",
-                "link": "/api/v1/people/656605"
-              },
-              "splitSquad": false,
-              "seriesNumber": 20,
-              "springLeague": {
-                "id": 115,
-                "name": "Grapefruit League",
-                "link": "/api/v1/league/115",
-                "abbreviation": "GL"
-              }
-            }
-          },
-          "venue": {
-            "id": 31,
-            "name": "PNC Park",
-            "link": "/api/v1/venues/31"
-          },
-          "content": {
-            "link": "/api/v1/game/777630/content"
-          },
-          "gameNumber": 1,
-          "publicFacing": true,
-          "doubleHeader": "N",
-          "gamedayType": "P",
-          "tiebreaker": "N",
-          "calendarEventID": "14-777630-2025-06-05",
-          "seasonDisplay": "2025",
-          "dayNight": "night",
-          "scheduledInnings": 9,
-          "reverseHomeAwayStatus": false,
-          "inningBreakLength": 120,
-          "gamesInSeries": 3,
-          "seriesGameNumber": 3,
-          "seriesDescription": "Regular Season",
-          "recordSource": "S",
-          "ifNecessary": "N",
-          "ifNecessaryDescription": "Normal Game",
-          "lineups": {
-            "homePlayers": [
-              {
-                "id": 665833,
-                "fullName": "Oneil Cruz",
-                "link": "/api/v1/people/665833",
-                "firstName": "Oneil",
-                "lastName": "Cruz",
-                "primaryPosition": {
-                  "code": "8",
-                  "name": "Outfielder",
-                  "type": "Outfielder",
-                  "abbreviation": "CF"
-                },
-                "useName": "Oneil"
-              },
-              {
-                "id": 457705,
-                "fullName": "Andrew McCutchen",
-                "link": "/api/v1/people/457705",
-                "firstName": "Andrew",
-                "lastName": "McCutchen",
-                "primaryPosition": {
-                  "code": "10",
-                  "name": "Designated Hitter",
-                  "type": "Hitter",
-                  "abbreviation": "DH"
-                },
-                "useName": "Andrew"
-              },
-              {
-                "id": 668804,
-                "fullName": "Bryan Reynolds",
-                "link": "/api/v1/people/668804",
-                "firstName": "Bryan",
-                "lastName": "Reynolds",
-                "primaryPosition": {
-                  "code": "9",
-                  "name": "Outfielder",
-                  "type": "Outfielder",
-                  "abbreviation": "RF"
-                },
-                "useName": "Bryan"
-              },
-              {
-                "id": 693304,
-                "fullName": "Nick Gonzales",
-                "link": "/api/v1/people/693304",
-                "firstName": "Nicholas",
-                "lastName": "Gonzales",
-                "primaryPosition": {
-                  "code": "4",
-                  "name": "Second Base",
-                  "type": "Infielder",
-                  "abbreviation": "2B"
-                },
-                "useName": "Nick"
-              },
-              {
-                "id": 663647,
-                "fullName": "Ke'Bryan Hayes",
-                "link": "/api/v1/people/663647",
-                "firstName": "Ke'Bryan",
-                "lastName": "Hayes",
-                "primaryPosition": {
-                  "code": "5",
-                  "name": "Third Base",
-                  "type": "Infielder",
-                  "abbreviation": "3B"
-                },
-                "useName": "Ke'Bryan"
-              },
-              {
-                "id": 502054,
-                "fullName": "Tommy Pham",
-                "link": "/api/v1/people/502054",
-                "firstName": "Thomas",
-                "lastName": "Pham",
-                "primaryPosition": {
-                  "code": "7",
-                  "name": "Outfielder",
-                  "type": "Outfielder",
-                  "abbreviation": "LF"
-                },
-                "useName": "Tommy"
-              },
-              {
-                "id": 680779,
-                "fullName": "Henry Davis",
-                "link": "/api/v1/people/680779",
-                "firstName": "Henry",
-                "lastName": "Davis",
-                "primaryPosition": {
-                  "code": "2",
-                  "name": "Catcher",
-                  "type": "Catcher",
-                  "abbreviation": "C"
-                },
-                "useName": "Henry"
-              },
-              {
-                "id": 669707,
-                "fullName": "Jared Triolo",
-                "link": "/api/v1/people/669707",
-                "firstName": "Jared",
-                "lastName": "Triolo",
-                "primaryPosition": {
-                  "code": "3",
-                  "name": "First Base",
-                  "type": "Infielder",
-                  "abbreviation": "1B"
-                },
-                "useName": "Jared"
-              },
-              {
-                "id": 643396,
-                "fullName": "Isiah Kiner-Falefa",
-                "link": "/api/v1/people/643396",
-                "firstName": "Isiah",
-                "lastName": "Kiner-Falefa",
-                "primaryPosition": {
-                  "code": "6",
-                  "name": "Shortstop",
-                  "type": "Infielder",
-                  "abbreviation": "SS"
-                },
-                "useName": "Isiah"
-              }
-            ],
-            "awayPlayers": [
-              {
-                "id": 665161,
-                "fullName": "Jeremy Pe\u00f1a",
-                "link": "/api/v1/people/665161",
-                "firstName": "Jeremy",
-                "lastName": "Pe\u00f1a",
-                "primaryPosition": {
-                  "code": "6",
-                  "name": "Shortstop",
-                  "type": "Infielder",
-                  "abbreviation": "SS"
-                },
-                "useName": "Jeremy"
-              },
-              {
-                "id": 670623,
-                "fullName": "Isaac Paredes",
-                "link": "/api/v1/people/670623",
-                "firstName": "Isaac",
-                "lastName": "Paredes",
-                "primaryPosition": {
-                  "code": "5",
-                  "name": "Third Base",
-                  "type": "Infielder",
-                  "abbreviation": "3B"
-                },
-                "useName": "Isaac"
-              },
-              {
-                "id": 514888,
-                "fullName": "Jose Altuve",
-                "link": "/api/v1/people/514888",
-                "firstName": "Jose",
-                "lastName": "Altuve",
-                "primaryPosition": {
-                  "code": "10",
-                  "name": "Designated Hitter",
-                  "type": "Hitter",
-                  "abbreviation": "DH"
-                },
-                "useName": "Jose"
-              },
-              {
-                "id": 572233,
-                "fullName": "Christian Walker",
-                "link": "/api/v1/people/572233",
-                "firstName": "Christian",
-                "lastName": "Walker",
-                "primaryPosition": {
-                  "code": "3",
-                  "name": "First Base",
-                  "type": "Infielder",
-                  "abbreviation": "1B"
-                },
-                "useName": "Christian"
-              },
-              {
-                "id": 673237,
-                "fullName": "Yainer Diaz",
-                "link": "/api/v1/people/673237",
-                "firstName": "Yainer",
-                "lastName": "Diaz",
-                "primaryPosition": {
-                  "code": "2",
-                  "name": "Catcher",
-                  "type": "Catcher",
-                  "abbreviation": "C"
-                },
-                "useName": "Yainer"
-              },
-              {
-                "id": 676694,
-                "fullName": "Jake Meyers",
-                "link": "/api/v1/people/676694",
-                "firstName": "Jacob",
-                "lastName": "Meyers",
-                "primaryPosition": {
-                  "code": "8",
-                  "name": "Outfielder",
-                  "type": "Outfielder",
-                  "abbreviation": "CF"
-                },
-                "useName": "Jake"
-              },
-              {
-                "id": 701358,
-                "fullName": "Cam Smith",
-                "link": "/api/v1/people/701358",
-                "firstName": "Cameron",
-                "lastName": "Smith",
-                "primaryPosition": {
-                  "code": "9",
-                  "name": "Outfielder",
-                  "type": "Outfielder",
-                  "abbreviation": "RF"
-                },
-                "useName": "Cam"
-              },
-              {
-                "id": 689200,
-                "fullName": "Jacob Melton",
-                "link": "/api/v1/people/689200",
-                "firstName": "Jacob",
-                "lastName": "Melton",
-                "primaryPosition": {
-                  "code": "7",
-                  "name": "Outfielder",
-                  "type": "Outfielder",
-                  "abbreviation": "LF"
-                },
-                "useName": "Jacob"
-              },
-              {
-                "id": 643289,
-                "fullName": "Mauricio Dub\u00f3n",
-                "link": "/api/v1/people/643289",
-                "firstName": "Mauricio",
-                "lastName": "Dub\u00f3n",
-                "primaryPosition": {
-                  "code": "4",
-                  "name": "Second Base",
-                  "type": "Infielder",
-                  "abbreviation": "2B"
-                },
-                "useName": "Mauricio"
-              }
-<<<<<<< HEAD
-=======
-            }
-          },
-          "venue": {
-            "id": 31,
-            "name": "PNC Park",
-            "link": "/api/v1/venues/31"
-          },
-          "content": {
-            "link": "/api/v1/game/777630/content"
-          },
-          "gameNumber": 1,
-          "publicFacing": true,
-          "doubleHeader": "N",
-          "gamedayType": "P",
-          "tiebreaker": "N",
-          "calendarEventID": "14-777630-2025-06-05",
-          "seasonDisplay": "2025",
-          "dayNight": "night",
-          "scheduledInnings": 9,
-          "reverseHomeAwayStatus": false,
-          "inningBreakLength": 120,
-          "gamesInSeries": 3,
-          "seriesGameNumber": 3,
-          "seriesDescription": "Regular Season",
-          "recordSource": "S",
-          "ifNecessary": "N",
-          "ifNecessaryDescription": "Normal Game",
-          "lineups": {
-            "homePlayers": [
-              {
-                "id": 665833,
-                "fullName": "Oneil Cruz",
-                "link": "/api/v1/people/665833",
-                "firstName": "Oneil",
-                "lastName": "Cruz",
-                "primaryPosition": {
-                  "code": "8",
-                  "name": "Outfielder",
-                  "type": "Outfielder",
-                  "abbreviation": "CF"
-                },
-                "useName": "Oneil"
-              },
-              {
-                "id": 457705,
-                "fullName": "Andrew McCutchen",
-                "link": "/api/v1/people/457705",
-                "firstName": "Andrew",
-                "lastName": "McCutchen",
-                "primaryPosition": {
-                  "code": "10",
-                  "name": "Designated Hitter",
-                  "type": "Hitter",
-                  "abbreviation": "DH"
-                },
-                "useName": "Andrew"
-              },
-              {
-                "id": 668804,
-                "fullName": "Bryan Reynolds",
-                "link": "/api/v1/people/668804",
-                "firstName": "Bryan",
-                "lastName": "Reynolds",
-                "primaryPosition": {
-                  "code": "9",
-                  "name": "Outfielder",
-                  "type": "Outfielder",
-                  "abbreviation": "RF"
-                },
-                "useName": "Bryan"
-              },
-              {
-                "id": 693304,
-                "fullName": "Nick Gonzales",
-                "link": "/api/v1/people/693304",
-                "firstName": "Nicholas",
-                "lastName": "Gonzales",
-                "primaryPosition": {
-                  "code": "4",
-                  "name": "Second Base",
-                  "type": "Infielder",
-                  "abbreviation": "2B"
-                },
-                "useName": "Nick"
-              },
-              {
-                "id": 663647,
-                "fullName": "Ke'Bryan Hayes",
-                "link": "/api/v1/people/663647",
-                "firstName": "Ke'Bryan",
-                "lastName": "Hayes",
-                "primaryPosition": {
-                  "code": "5",
-                  "name": "Third Base",
-                  "type": "Infielder",
-                  "abbreviation": "3B"
-                },
-                "useName": "Ke'Bryan"
-              },
-              {
-                "id": 502054,
-                "fullName": "Tommy Pham",
-                "link": "/api/v1/people/502054",
-                "firstName": "Thomas",
-                "lastName": "Pham",
-                "primaryPosition": {
-                  "code": "7",
-                  "name": "Outfielder",
-                  "type": "Outfielder",
-                  "abbreviation": "LF"
-                },
-                "useName": "Tommy"
-              },
-              {
-                "id": 680779,
-                "fullName": "Henry Davis",
-                "link": "/api/v1/people/680779",
-                "firstName": "Henry",
-                "lastName": "Davis",
-                "primaryPosition": {
-                  "code": "2",
-                  "name": "Catcher",
-                  "type": "Catcher",
-                  "abbreviation": "C"
-                },
-                "useName": "Henry"
-              },
-              {
-                "id": 669707,
-                "fullName": "Jared Triolo",
-                "link": "/api/v1/people/669707",
-                "firstName": "Jared",
-                "lastName": "Triolo",
-                "primaryPosition": {
-                  "code": "3",
-                  "name": "First Base",
-                  "type": "Infielder",
-                  "abbreviation": "1B"
-                },
-                "useName": "Jared"
-              },
-              {
-                "id": 643396,
-                "fullName": "Isiah Kiner-Falefa",
-                "link": "/api/v1/people/643396",
-                "firstName": "Isiah",
-                "lastName": "Kiner-Falefa",
-                "primaryPosition": {
-                  "code": "6",
-                  "name": "Shortstop",
-                  "type": "Infielder",
-                  "abbreviation": "SS"
-                },
-                "useName": "Isiah"
-              }
-            ],
-            "awayPlayers": [
-              {
-                "id": 665161,
-                "fullName": "Jeremy Pe\u00f1a",
-                "link": "/api/v1/people/665161",
-                "firstName": "Jeremy",
-                "lastName": "Pe\u00f1a",
-                "primaryPosition": {
-                  "code": "6",
-                  "name": "Shortstop",
-                  "type": "Infielder",
-                  "abbreviation": "SS"
-                },
-                "useName": "Jeremy"
-              },
-              {
-                "id": 670623,
-                "fullName": "Isaac Paredes",
-                "link": "/api/v1/people/670623",
-                "firstName": "Isaac",
-                "lastName": "Paredes",
-                "primaryPosition": {
-                  "code": "5",
-                  "name": "Third Base",
-                  "type": "Infielder",
-                  "abbreviation": "3B"
-                },
-                "useName": "Isaac"
-              },
-              {
-                "id": 514888,
-                "fullName": "Jose Altuve",
-                "link": "/api/v1/people/514888",
-                "firstName": "Jose",
-                "lastName": "Altuve",
-                "primaryPosition": {
-                  "code": "10",
-                  "name": "Designated Hitter",
-                  "type": "Hitter",
-                  "abbreviation": "DH"
-                },
-                "useName": "Jose"
-              },
-              {
-                "id": 572233,
-                "fullName": "Christian Walker",
-                "link": "/api/v1/people/572233",
-                "firstName": "Christian",
-                "lastName": "Walker",
-                "primaryPosition": {
-                  "code": "3",
-                  "name": "First Base",
-                  "type": "Infielder",
-                  "abbreviation": "1B"
-                },
-                "useName": "Christian"
-              },
-              {
-                "id": 673237,
-                "fullName": "Yainer Diaz",
-                "link": "/api/v1/people/673237",
-                "firstName": "Yainer",
-                "lastName": "Diaz",
-                "primaryPosition": {
-                  "code": "2",
-                  "name": "Catcher",
-                  "type": "Catcher",
-                  "abbreviation": "C"
-                },
-                "useName": "Yainer"
-              },
-              {
-                "id": 676694,
-                "fullName": "Jake Meyers",
-                "link": "/api/v1/people/676694",
-                "firstName": "Jacob",
-                "lastName": "Meyers",
-                "primaryPosition": {
-                  "code": "8",
-                  "name": "Outfielder",
-                  "type": "Outfielder",
-                  "abbreviation": "CF"
-                },
-                "useName": "Jake"
-              },
-              {
-                "id": 701358,
-                "fullName": "Cam Smith",
-                "link": "/api/v1/people/701358",
-                "firstName": "Cameron",
-                "lastName": "Smith",
-                "primaryPosition": {
-                  "code": "9",
-                  "name": "Outfielder",
-                  "type": "Outfielder",
-                  "abbreviation": "RF"
-                },
-                "useName": "Cam"
-              },
-              {
-                "id": 689200,
-                "fullName": "Jacob Melton",
-                "link": "/api/v1/people/689200",
-                "firstName": "Jacob",
-                "lastName": "Melton",
-                "primaryPosition": {
-                  "code": "7",
-                  "name": "Outfielder",
-                  "type": "Outfielder",
-                  "abbreviation": "LF"
-                },
-                "useName": "Jacob"
-              },
-              {
-                "id": 643289,
-                "fullName": "Mauricio Dub\u00f3n",
-                "link": "/api/v1/people/643289",
-                "firstName": "Mauricio",
-                "lastName": "Dub\u00f3n",
-                "primaryPosition": {
-                  "code": "4",
-                  "name": "Second Base",
-                  "type": "Infielder",
-                  "abbreviation": "2B"
-                },
-                "useName": "Mauricio"
-              }
->>>>>>> 23b9862a
-            ]
-          }
-        },
-        {
-          "gamePk": 777632,
-          "gameGuid": "2536d9f6-431c-4450-b1d4-f5d4c835f37f",
-          "link": "/api/v1.1/game/777632/feed/live",
-          "gameType": "R",
-          "season": "2025",
-          "gameDate": "2025-06-05T22:45:00Z",
-          "officialDate": "2025-06-05",
-          "status": {
-            "abstractGameState": "Preview",
-            "codedGameState": "P",
-            "detailedState": "Pre-Game",
-            "statusCode": "P",
-            "startTimeTBD": false,
-            "abstractGameCode": "P"
-          },
-          "teams": {
-            "away": {
-              "leagueRecord": {
-                "wins": 38,
-                "losses": 23,
-                "pct": ".623"
-              },
-              "score": 0,
-              "team": {
-                "springLeague": {
-                  "id": 114,
-                  "name": "Cactus League",
-                  "link": "/api/v1/league/114",
-                  "abbreviation": "CL"
-                },
-                "allStarStatus": "N",
-                "id": 112,
-                "name": "Chicago Cubs",
-                "link": "/api/v1/teams/112",
-                "season": 2025,
-                "venue": {
-                  "id": 17,
-                  "name": "Wrigley Field",
-                  "link": "/api/v1/venues/17"
-                },
-                "springVenue": {
-                  "id": 4629,
-                  "link": "/api/v1/venues/4629"
-                },
-                "teamCode": "chn",
-                "fileCode": "chc",
-                "abbreviation": "CHC",
-                "teamName": "Cubs",
-                "locationName": "Chicago",
-                "firstYearOfPlay": "1874",
-                "league": {
-                  "id": 104,
-                  "name": "National League",
-                  "link": "/api/v1/league/104"
-                },
-                "division": {
-                  "id": 205,
-                  "name": "National League Central",
-                  "link": "/api/v1/divisions/205"
-                },
-                "sport": {
-                  "id": 1,
-                  "link": "/api/v1/sports/1",
-                  "name": "Major League Baseball"
-                },
-                "shortName": "Chi Cubs",
-                "franchiseName": "Chicago",
-                "clubName": "Cubs",
-                "active": true
-              },
-              "probablePitcher": {
-                "id": 519141,
-                "fullName": "Drew Pomeranz",
-                "link": "/api/v1/people/519141"
-              },
-              "splitSquad": false,
-              "seriesNumber": 21,
-              "springLeague": {
-                "id": 114,
-                "name": "Cactus League",
-                "link": "/api/v1/league/114",
-                "abbreviation": "CL"
-              }
-            },
-            "home": {
-              "leagueRecord": {
-                "wins": 29,
-                "losses": 32,
-                "pct": ".475"
-              },
-              "score": 0,
-              "team": {
-                "springLeague": {
-                  "id": 115,
-                  "name": "Grapefruit League",
-                  "link": "/api/v1/league/115",
-                  "abbreviation": "GL"
-                },
-                "allStarStatus": "N",
-                "id": 120,
-                "name": "Washington Nationals",
-                "link": "/api/v1/teams/120",
-                "season": 2025,
-                "venue": {
-                  "id": 3309,
-                  "name": "Nationals Park",
-                  "link": "/api/v1/venues/3309"
-                },
-                "springVenue": {
-                  "id": 5000,
-                  "link": "/api/v1/venues/5000"
-                },
-                "teamCode": "was",
-                "fileCode": "was",
-                "abbreviation": "WSH",
-                "teamName": "Nationals",
-                "locationName": "Washington",
-                "firstYearOfPlay": "1968",
-                "league": {
-                  "id": 104,
-                  "name": "National League",
-                  "link": "/api/v1/league/104"
-                },
-                "division": {
-                  "id": 204,
-                  "name": "National League East",
-                  "link": "/api/v1/divisions/204"
-                },
-                "sport": {
-                  "id": 1,
-                  "link": "/api/v1/sports/1",
-                  "name": "Major League Baseball"
-                },
-                "shortName": "Washington",
-                "franchiseName": "Washington",
-                "clubName": "Nationals",
-                "active": true
-              },
-              "probablePitcher": {
-                "id": 663623,
-                "fullName": "Jake Irvin",
-                "link": "/api/v1/people/663623"
-              },
-              "splitSquad": false,
-              "seriesNumber": 20,
-              "springLeague": {
-                "id": 115,
-                "name": "Grapefruit League",
-                "link": "/api/v1/league/115",
-                "abbreviation": "GL"
-              }
-            }
-          },
-          "venue": {
-            "id": 3309,
-            "name": "Nationals Park",
-            "link": "/api/v1/venues/3309"
-          },
-          "content": {
-            "link": "/api/v1/game/777632/content"
-          },
-          "gameNumber": 1,
-          "publicFacing": true,
-          "doubleHeader": "N",
-          "gamedayType": "P",
-          "tiebreaker": "N",
-          "calendarEventID": "14-777632-2025-06-05",
-          "seasonDisplay": "2025",
-          "dayNight": "night",
-          "scheduledInnings": 9,
-          "reverseHomeAwayStatus": false,
-          "inningBreakLength": 120,
-          "gamesInSeries": 3,
-          "seriesGameNumber": 3,
-          "seriesDescription": "Regular Season",
-          "recordSource": "S",
-          "ifNecessary": "N",
-          "ifNecessaryDescription": "Normal Game",
-          "lineups": {
-            "homePlayers": [
-              {
-                "id": 682928,
-                "fullName": "CJ Abrams",
-                "link": "/api/v1/people/682928",
-                "firstName": "Paul",
-                "lastName": "Abrams",
-                "primaryPosition": {
-                  "code": "6",
-                  "name": "Shortstop",
-                  "type": "Infielder",
-                  "abbreviation": "SS"
-                },
-                "useName": "CJ"
-              },
-              {
-                "id": 642708,
-                "fullName": "Amed Rosario",
-                "link": "/api/v1/people/642708",
-                "firstName": "German",
-                "lastName": "Rosario",
-                "primaryPosition": {
-                  "code": "5",
-                  "name": "Third Base",
-                  "type": "Infielder",
-                  "abbreviation": "3B"
-                },
-                "useName": "Amed"
-              },
-              {
-                "id": 695578,
-                "fullName": "James Wood",
-                "link": "/api/v1/people/695578",
-                "firstName": "James",
-                "lastName": "Wood",
-                "primaryPosition": {
-                  "code": "7",
-                  "name": "Outfielder",
-                  "type": "Outfielder",
-                  "abbreviation": "LF"
-                },
-                "useName": "James"
-              },
-              {
-                "id": 663993,
-                "fullName": "Nathaniel Lowe",
-                "link": "/api/v1/people/663993",
-                "firstName": "David",
-                "lastName": "Lowe",
-                "primaryPosition": {
-                  "code": "3",
-                  "name": "First Base",
-                  "type": "Infielder",
-                  "abbreviation": "1B"
-                },
-                "useName": "Nathaniel"
-              },
-              {
-                "id": 660688,
-                "fullName": "Keibert Ruiz",
-                "link": "/api/v1/people/660688",
-                "firstName": "Keibert",
-                "lastName": "Ruiz",
-                "primaryPosition": {
-                  "code": "2",
-                  "name": "Catcher",
-                  "type": "Catcher",
-                  "abbreviation": "C"
-                },
-                "useName": "Keibert"
-              },
-              {
-                "id": 605137,
-                "fullName": "Josh Bell",
-                "link": "/api/v1/people/605137",
-                "firstName": "Joshua",
-                "lastName": "Bell",
-                "primaryPosition": {
-                  "code": "10",
-                  "name": "Designated Hitter",
-                  "type": "Hitter",
-                  "abbreviation": "DH"
-                },
-                "useName": "Josh"
-              },
-              {
-                "id": 669743,
-                "fullName": "Alex Call",
-                "link": "/api/v1/people/669743",
-                "firstName": "Alex",
-                "lastName": "Call",
-                "primaryPosition": {
-                  "code": "9",
-                  "name": "Outfielder",
-                  "type": "Outfielder",
-                  "abbreviation": "RF"
-                },
-                "useName": "Alex"
-              },
-              {
-                "id": 671277,
-                "fullName": "Luis Garc\u00eda Jr.",
-                "link": "/api/v1/people/671277",
-                "firstName": "Luis",
-                "lastName": "Garc\u00eda",
-                "primaryPosition": {
-                  "code": "4",
-                  "name": "Second Base",
-                  "type": "Infielder",
-                  "abbreviation": "2B"
-                },
-                "useName": "Luis"
-              },
-              {
-                "id": 690987,
-                "fullName": "Robert Hassell III",
-                "link": "/api/v1/people/690987",
-                "firstName": "Robert",
-                "lastName": "Hassell",
-                "primaryPosition": {
-                  "code": "8",
-                  "name": "Outfielder",
-                  "type": "Outfielder",
-                  "abbreviation": "CF"
-                },
-                "useName": "Robert"
-              }
-            ],
-            "awayPlayers": [
-              {
-                "id": 664023,
-                "fullName": "Ian Happ",
-                "link": "/api/v1/people/664023",
-                "firstName": "Ian",
-                "lastName": "Happ",
-                "primaryPosition": {
-                  "code": "7",
-                  "name": "Outfielder",
-                  "type": "Outfielder",
-                  "abbreviation": "LF"
-                },
-                "useName": "Ian"
-              },
-              {
-                "id": 663656,
-                "fullName": "Kyle Tucker",
-                "link": "/api/v1/people/663656",
-                "firstName": "Kyle",
-                "lastName": "Tucker",
-                "primaryPosition": {
-                  "code": "9",
-                  "name": "Outfielder",
-                  "type": "Outfielder",
-                  "abbreviation": "RF"
-                },
-                "useName": "Kyle"
-              },
-              {
-                "id": 673548,
-                "fullName": "Seiya Suzuki",
-                "link": "/api/v1/people/673548",
-                "firstName": "Seiya",
-                "lastName": "Suzuki",
-                "primaryPosition": {
-                  "code": "10",
-                  "name": "Designated Hitter",
-                  "type": "Hitter",
-                  "abbreviation": "DH"
-                },
-                "useName": "Seiya"
-              },
-              {
-                "id": 691718,
-                "fullName": "Pete Crow-Armstrong",
-                "link": "/api/v1/people/691718",
-                "firstName": "Pete",
-                "lastName": "Crow-Armstrong",
-                "primaryPosition": {
-                  "code": "8",
-                  "name": "Outfielder",
-                  "type": "Outfielder",
-                  "abbreviation": "CF"
-                },
-                "useName": "Pete"
-              },
-              {
-                "id": 621020,
-                "fullName": "Dansby Swanson",
-                "link": "/api/v1/people/621020",
-                "firstName": "James",
-                "lastName": "Swanson",
-                "primaryPosition": {
-                  "code": "6",
-                  "name": "Shortstop",
-                  "type": "Infielder",
-                  "abbreviation": "SS"
-                },
-                "useName": "Dansby"
-              },
-              {
-                "id": 683737,
-                "fullName": "Michael Busch",
-                "link": "/api/v1/people/683737",
-                "firstName": "Michael",
-                "lastName": "Busch",
-                "primaryPosition": {
-                  "code": "3",
-                  "name": "First Base",
-                  "type": "Infielder",
-                  "abbreviation": "1B"
-                },
-                "useName": "Michael"
-              },
-              {
-                "id": 663538,
-                "fullName": "Nico Hoerner",
-                "link": "/api/v1/people/663538",
-                "firstName": "Nicholas",
-                "lastName": "Hoerner",
-                "primaryPosition": {
-                  "code": "4",
-                  "name": "Second Base",
-                  "type": "Infielder",
-                  "abbreviation": "2B"
-                },
-                "useName": "Nico"
-              },
-              {
-                "id": 807713,
-                "fullName": "Matt Shaw",
-                "link": "/api/v1/people/807713",
-                "firstName": "Matthew",
-                "lastName": "Shaw",
-                "primaryPosition": {
-                  "code": "5",
-                  "name": "Third Base",
-                  "type": "Infielder",
-                  "abbreviation": "3B"
-                },
-                "useName": "Matt"
-              },
-              {
-                "id": 624512,
-                "fullName": "Reese McGuire",
-                "link": "/api/v1/people/624512",
-                "firstName": "Reese",
-                "lastName": "McGuire",
-                "primaryPosition": {
-                  "code": "2",
-                  "name": "Catcher",
-                  "type": "Catcher",
-                  "abbreviation": "C"
-                },
-                "useName": "Reese"
-              }
-<<<<<<< HEAD
-=======
-            }
-          },
-          "venue": {
-            "id": 3309,
-            "name": "Nationals Park",
-            "link": "/api/v1/venues/3309"
-          },
-          "content": {
-            "link": "/api/v1/game/777632/content"
-          },
-          "gameNumber": 1,
-          "publicFacing": true,
-          "doubleHeader": "N",
-          "gamedayType": "P",
-          "tiebreaker": "N",
-          "calendarEventID": "14-777632-2025-06-05",
-          "seasonDisplay": "2025",
-          "dayNight": "night",
-          "scheduledInnings": 9,
-          "reverseHomeAwayStatus": false,
-          "inningBreakLength": 120,
-          "gamesInSeries": 3,
-          "seriesGameNumber": 3,
-          "seriesDescription": "Regular Season",
-          "recordSource": "S",
-          "ifNecessary": "N",
-          "ifNecessaryDescription": "Normal Game",
-          "lineups": {
-            "homePlayers": [
-              {
-                "id": 682928,
-                "fullName": "CJ Abrams",
-                "link": "/api/v1/people/682928",
-                "firstName": "Paul",
-                "lastName": "Abrams",
-                "primaryPosition": {
-                  "code": "6",
-                  "name": "Shortstop",
-                  "type": "Infielder",
-                  "abbreviation": "SS"
-                },
-                "useName": "CJ"
-              },
-              {
-                "id": 642708,
-                "fullName": "Amed Rosario",
-                "link": "/api/v1/people/642708",
-                "firstName": "German",
-                "lastName": "Rosario",
-                "primaryPosition": {
-                  "code": "5",
-                  "name": "Third Base",
-                  "type": "Infielder",
-                  "abbreviation": "3B"
-                },
-                "useName": "Amed"
-              },
-              {
-                "id": 695578,
-                "fullName": "James Wood",
-                "link": "/api/v1/people/695578",
-                "firstName": "James",
-                "lastName": "Wood",
-                "primaryPosition": {
-                  "code": "7",
-                  "name": "Outfielder",
-                  "type": "Outfielder",
-                  "abbreviation": "LF"
-                },
-                "useName": "James"
-              },
-              {
-                "id": 663993,
-                "fullName": "Nathaniel Lowe",
-                "link": "/api/v1/people/663993",
-                "firstName": "David",
-                "lastName": "Lowe",
-                "primaryPosition": {
-                  "code": "3",
-                  "name": "First Base",
-                  "type": "Infielder",
-                  "abbreviation": "1B"
-                },
-                "useName": "Nathaniel"
-              },
-              {
-                "id": 660688,
-                "fullName": "Keibert Ruiz",
-                "link": "/api/v1/people/660688",
-                "firstName": "Keibert",
-                "lastName": "Ruiz",
-                "primaryPosition": {
-                  "code": "2",
-                  "name": "Catcher",
-                  "type": "Catcher",
-                  "abbreviation": "C"
-                },
-                "useName": "Keibert"
-              },
-              {
-                "id": 605137,
-                "fullName": "Josh Bell",
-                "link": "/api/v1/people/605137",
-                "firstName": "Joshua",
-                "lastName": "Bell",
-                "primaryPosition": {
-                  "code": "10",
-                  "name": "Designated Hitter",
-                  "type": "Hitter",
-                  "abbreviation": "DH"
-                },
-                "useName": "Josh"
-              },
-              {
-                "id": 669743,
-                "fullName": "Alex Call",
-                "link": "/api/v1/people/669743",
-                "firstName": "Alex",
-                "lastName": "Call",
-                "primaryPosition": {
-                  "code": "9",
-                  "name": "Outfielder",
-                  "type": "Outfielder",
-                  "abbreviation": "RF"
-                },
-                "useName": "Alex"
-              },
-              {
-                "id": 671277,
-                "fullName": "Luis Garc\u00eda Jr.",
-                "link": "/api/v1/people/671277",
-                "firstName": "Luis",
-                "lastName": "Garc\u00eda",
-                "primaryPosition": {
-                  "code": "4",
-                  "name": "Second Base",
-                  "type": "Infielder",
-                  "abbreviation": "2B"
-                },
-                "useName": "Luis"
-              },
-              {
-                "id": 690987,
-                "fullName": "Robert Hassell III",
-                "link": "/api/v1/people/690987",
-                "firstName": "Robert",
-                "lastName": "Hassell",
-                "primaryPosition": {
-                  "code": "8",
-                  "name": "Outfielder",
-                  "type": "Outfielder",
-                  "abbreviation": "CF"
-                },
-                "useName": "Robert"
-              }
-            ],
-            "awayPlayers": [
-              {
-                "id": 664023,
-                "fullName": "Ian Happ",
-                "link": "/api/v1/people/664023",
-                "firstName": "Ian",
-                "lastName": "Happ",
-                "primaryPosition": {
-                  "code": "7",
-                  "name": "Outfielder",
-                  "type": "Outfielder",
-                  "abbreviation": "LF"
-                },
-                "useName": "Ian"
-              },
-              {
-                "id": 663656,
-                "fullName": "Kyle Tucker",
-                "link": "/api/v1/people/663656",
-                "firstName": "Kyle",
-                "lastName": "Tucker",
-                "primaryPosition": {
-                  "code": "9",
-                  "name": "Outfielder",
-                  "type": "Outfielder",
-                  "abbreviation": "RF"
-                },
-                "useName": "Kyle"
-              },
-              {
-                "id": 673548,
-                "fullName": "Seiya Suzuki",
-                "link": "/api/v1/people/673548",
-                "firstName": "Seiya",
-                "lastName": "Suzuki",
-                "primaryPosition": {
-                  "code": "10",
-                  "name": "Designated Hitter",
-                  "type": "Hitter",
-                  "abbreviation": "DH"
-                },
-                "useName": "Seiya"
-              },
-              {
-                "id": 691718,
-                "fullName": "Pete Crow-Armstrong",
-                "link": "/api/v1/people/691718",
-                "firstName": "Pete",
-                "lastName": "Crow-Armstrong",
-                "primaryPosition": {
-                  "code": "8",
-                  "name": "Outfielder",
-                  "type": "Outfielder",
-                  "abbreviation": "CF"
-                },
-                "useName": "Pete"
-              },
-              {
-                "id": 621020,
-                "fullName": "Dansby Swanson",
-                "link": "/api/v1/people/621020",
-                "firstName": "James",
-                "lastName": "Swanson",
-                "primaryPosition": {
-                  "code": "6",
-                  "name": "Shortstop",
-                  "type": "Infielder",
-                  "abbreviation": "SS"
-                },
-                "useName": "Dansby"
-              },
-              {
-                "id": 683737,
-                "fullName": "Michael Busch",
-                "link": "/api/v1/people/683737",
-                "firstName": "Michael",
-                "lastName": "Busch",
-                "primaryPosition": {
-                  "code": "3",
-                  "name": "First Base",
-                  "type": "Infielder",
-                  "abbreviation": "1B"
-                },
-                "useName": "Michael"
-              },
-              {
-                "id": 663538,
-                "fullName": "Nico Hoerner",
-                "link": "/api/v1/people/663538",
-                "firstName": "Nicholas",
-                "lastName": "Hoerner",
-                "primaryPosition": {
-                  "code": "4",
-                  "name": "Second Base",
-                  "type": "Infielder",
-                  "abbreviation": "2B"
-                },
-                "useName": "Nico"
-              },
-              {
-                "id": 807713,
-                "fullName": "Matt Shaw",
-                "link": "/api/v1/people/807713",
-                "firstName": "Matthew",
-                "lastName": "Shaw",
-                "primaryPosition": {
-                  "code": "5",
-                  "name": "Third Base",
-                  "type": "Infielder",
-                  "abbreviation": "3B"
-                },
-                "useName": "Matt"
-              },
-              {
-                "id": 624512,
-                "fullName": "Reese McGuire",
-                "link": "/api/v1/people/624512",
-                "firstName": "Reese",
-                "lastName": "McGuire",
-                "primaryPosition": {
-                  "code": "2",
-                  "name": "Catcher",
-                  "type": "Catcher",
-                  "abbreviation": "C"
-                },
-                "useName": "Reese"
-              }
->>>>>>> 23b9862a
-            ]
-          }
-        },
-        {
-          "gamePk": 777644,
-          "gameGuid": "c5a85770-edd4-4d1d-b3a6-9c86278d5308",
-          "link": "/api/v1.1/game/777644/feed/live",
-          "gameType": "R",
-          "season": "2025",
-          "gameDate": "2025-06-05T23:05:00Z",
-          "officialDate": "2025-06-05",
-          "status": {
-            "abstractGameState": "Preview",
-            "codedGameState": "P",
-            "detailedState": "Pre-Game",
-            "statusCode": "P",
-            "startTimeTBD": false,
-            "abstractGameCode": "P"
-          },
-          "teams": {
-            "away": {
-              "leagueRecord": {
-                "wins": 33,
-                "losses": 27,
-                "pct": ".550"
-              },
-              "score": 0,
-              "team": {
-                "springLeague": {
-                  "id": 114,
-                  "name": "Cactus League",
-                  "link": "/api/v1/league/114",
-                  "abbreviation": "CL"
-                },
-                "allStarStatus": "N",
-                "id": 114,
-                "name": "Cleveland Guardians",
-                "link": "/api/v1/teams/114",
-                "season": 2025,
-                "venue": {
-                  "id": 5,
-                  "name": "Progressive Field",
-                  "link": "/api/v1/venues/5"
-                },
-                "springVenue": {
-                  "id": 3834,
-                  "link": "/api/v1/venues/3834"
-                },
-                "teamCode": "cle",
-                "fileCode": "cle",
-                "abbreviation": "CLE",
-                "teamName": "Guardians",
-                "locationName": "Cleveland",
-                "firstYearOfPlay": "1901",
-                "league": {
-                  "id": 103,
-                  "name": "American League",
-                  "link": "/api/v1/league/103"
-                },
-                "division": {
-                  "id": 202,
-                  "name": "American League Central",
-                  "link": "/api/v1/divisions/202"
-                },
-                "sport": {
-                  "id": 1,
-                  "link": "/api/v1/sports/1",
-                  "name": "Major League Baseball"
-                },
-                "shortName": "Cleveland",
-                "franchiseName": "Cleveland",
-                "clubName": "Guardians",
-                "active": true
-              },
-              "probablePitcher": {
-                "id": 677944,
-                "fullName": "Slade Cecconi",
-                "link": "/api/v1/people/677944"
-              },
-              "splitSquad": false,
-              "seriesNumber": 20,
-              "springLeague": {
-                "id": 114,
-                "name": "Cactus League",
-                "link": "/api/v1/league/114",
-                "abbreviation": "CL"
-              }
-            },
-            "home": {
-              "leagueRecord": {
-                "wins": 37,
-                "losses": 23,
-                "pct": ".617"
-              },
-              "score": 0,
-              "team": {
-                "springLeague": {
-                  "id": 115,
-                  "name": "Grapefruit League",
-                  "link": "/api/v1/league/115",
-                  "abbreviation": "GL"
-                },
-                "allStarStatus": "N",
-                "id": 147,
-                "name": "New York Yankees",
-                "link": "/api/v1/teams/147",
-                "season": 2025,
-                "venue": {
-                  "id": 3313,
-                  "name": "Yankee Stadium",
-                  "link": "/api/v1/venues/3313"
-                },
-                "springVenue": {
-                  "id": 2523,
-                  "link": "/api/v1/venues/2523"
-                },
-                "teamCode": "nya",
-                "fileCode": "nyy",
-                "abbreviation": "NYY",
-                "teamName": "Yankees",
-                "locationName": "Bronx",
-                "firstYearOfPlay": "1903",
-                "league": {
-                  "id": 103,
-                  "name": "American League",
-                  "link": "/api/v1/league/103"
-                },
-                "division": {
-                  "id": 201,
-                  "name": "American League East",
-                  "link": "/api/v1/divisions/201"
-                },
-                "sport": {
-                  "id": 1,
-                  "link": "/api/v1/sports/1",
-                  "name": "Major League Baseball"
-                },
-                "shortName": "NY Yankees",
-                "franchiseName": "New York",
-                "clubName": "Yankees",
-                "active": true
-              },
-              "probablePitcher": {
-                "id": 608331,
-                "fullName": "Max Fried",
-                "link": "/api/v1/people/608331"
-              },
-              "splitSquad": false,
-              "seriesNumber": 20,
-              "springLeague": {
-                "id": 115,
-                "name": "Grapefruit League",
-                "link": "/api/v1/league/115",
-                "abbreviation": "GL"
-              }
-            }
-          },
-          "venue": {
-            "id": 3313,
-            "name": "Yankee Stadium",
-            "link": "/api/v1/venues/3313"
-          },
-          "content": {
-            "link": "/api/v1/game/777644/content"
-          },
-          "gameNumber": 1,
-          "publicFacing": true,
-          "doubleHeader": "N",
-          "gamedayType": "P",
-          "tiebreaker": "N",
-          "calendarEventID": "14-777644-2025-06-05",
-          "seasonDisplay": "2025",
-          "dayNight": "night",
-          "scheduledInnings": 9,
-          "reverseHomeAwayStatus": false,
-          "inningBreakLength": 120,
-          "gamesInSeries": 3,
-          "seriesGameNumber": 3,
-          "seriesDescription": "Regular Season",
-          "recordSource": "S",
-          "ifNecessary": "N",
-          "ifNecessaryDescription": "Normal Game",
-          "lineups": {
-            "homePlayers": [
-              {
-                "id": 663757,
-                "fullName": "Trent Grisham",
-                "link": "/api/v1/people/663757",
-                "firstName": "Trenton",
-                "lastName": "Grisham",
-                "primaryPosition": {
-                  "code": "8",
-                  "name": "Outfielder",
-                  "type": "Outfielder",
-                  "abbreviation": "CF"
-                },
-                "useName": "Trent"
-              },
-              {
-                "id": 700250,
-                "fullName": "Ben Rice",
-                "link": "/api/v1/people/700250",
-                "firstName": "Benjamin",
-                "lastName": "Rice",
-                "primaryPosition": {
-                  "code": "3",
-                  "name": "First Base",
-                  "type": "Infielder",
-                  "abbreviation": "1B"
-                },
-                "useName": "Ben"
-              },
-              {
-                "id": 592450,
-                "fullName": "Aaron Judge",
-                "link": "/api/v1/people/592450",
-                "firstName": "Aaron",
-                "lastName": "Judge",
-                "primaryPosition": {
-                  "code": "10",
-                  "name": "Designated Hitter",
-                  "type": "Hitter",
-                  "abbreviation": "DH"
-                },
-                "useName": "Aaron"
-              },
-              {
-                "id": 641355,
-                "fullName": "Cody Bellinger",
-                "link": "/api/v1/people/641355",
-                "firstName": "Cody",
-                "lastName": "Bellinger",
-                "primaryPosition": {
-                  "code": "9",
-                  "name": "Outfielder",
-                  "type": "Outfielder",
-                  "abbreviation": "RF"
-                },
-                "useName": "Cody"
-              },
-              {
-                "id": 665862,
-                "fullName": "Jazz Chisholm Jr.",
-                "link": "/api/v1/people/665862",
-                "firstName": "Jasrado",
-                "lastName": "Chisholm",
-                "primaryPosition": {
-                  "code": "5",
-                  "name": "Third Base",
-                  "type": "Infielder",
-                  "abbreviation": "3B"
-                },
-                "useName": "Jazz"
-              },
-              {
-                "id": 683011,
-                "fullName": "Anthony Volpe",
-                "link": "/api/v1/people/683011",
-                "firstName": "Anthony",
-                "lastName": "Volpe",
-                "primaryPosition": {
-                  "code": "6",
-                  "name": "Shortstop",
-                  "type": "Infielder",
-                  "abbreviation": "SS"
-                },
-                "useName": "Anthony"
-              },
-              {
-                "id": 691176,
-                "fullName": "Jasson Dom\u00ednguez",
-                "link": "/api/v1/people/691176",
-                "firstName": "Jasson",
-                "lastName": "Dom\u00ednguez",
-                "primaryPosition": {
-                  "code": "7",
-                  "name": "Outfielder",
-                  "type": "Outfielder",
-                  "abbreviation": "LF"
-                },
-                "useName": "Jasson"
-              },
-              {
-                "id": 669224,
-                "fullName": "Austin Wells",
-                "link": "/api/v1/people/669224",
-                "firstName": "Austin",
-                "lastName": "Wells",
-                "primaryPosition": {
-                  "code": "2",
-                  "name": "Catcher",
-                  "type": "Catcher",
-                  "abbreviation": "C"
-                },
-                "useName": "Austin"
-              },
-              {
-                "id": 672724,
-                "fullName": "Oswald Peraza",
-                "link": "/api/v1/people/672724",
-                "firstName": "Oswald",
-                "lastName": "Peraza",
-                "primaryPosition": {
-                  "code": "4",
-                  "name": "Second Base",
-                  "type": "Infielder",
-                  "abbreviation": "2B"
-                },
-                "useName": "Oswald"
-              }
-            ],
-            "awayPlayers": [
-              {
-                "id": 680757,
-                "fullName": "Steven Kwan",
-                "link": "/api/v1/people/680757",
-                "firstName": "Steven",
-                "lastName": "Kwan",
-                "primaryPosition": {
-                  "code": "7",
-                  "name": "Outfielder",
-                  "type": "Outfielder",
-                  "abbreviation": "LF"
-                },
-                "useName": "Steven"
-              },
-              {
-                "id": 682657,
-                "fullName": "Angel Mart\u00ednez",
-                "link": "/api/v1/people/682657",
-                "firstName": "Angel",
-                "lastName": "Mart\u00ednez",
-                "primaryPosition": {
-                  "code": "8",
-                  "name": "Outfielder",
-                  "type": "Outfielder",
-                  "abbreviation": "CF"
-                },
-                "useName": "Angel"
-              },
-              {
-                "id": 608070,
-                "fullName": "Jos\u00e9 Ram\u00edrez",
-                "link": "/api/v1/people/608070",
-                "firstName": "Jos\u00e9",
-                "lastName": "Ram\u00edrez",
-                "primaryPosition": {
-                  "code": "5",
-                  "name": "Third Base",
-                  "type": "Infielder",
-                  "abbreviation": "3B"
-                },
-                "useName": "Jos\u00e9"
-              },
-              {
-                "id": 681807,
-                "fullName": "David Fry",
-                "link": "/api/v1/people/681807",
-                "firstName": "David",
-                "lastName": "Fry",
-                "primaryPosition": {
-                  "code": "10",
-                  "name": "Designated Hitter",
-                  "type": "Hitter",
-                  "abbreviation": "DH"
-                },
-                "useName": "David"
-              },
-              {
-                "id": 467793,
-                "fullName": "Carlos Santana",
-                "link": "/api/v1/people/467793",
-                "firstName": "Carlos",
-                "lastName": "Santana",
-                "primaryPosition": {
-                  "code": "3",
-                  "name": "First Base",
-                  "type": "Infielder",
-                  "abbreviation": "1B"
-                },
-                "useName": "Carlos"
-              },
-              {
-                "id": 672356,
-                "fullName": "Gabriel Arias",
-                "link": "/api/v1/people/672356",
-                "firstName": "Gabriel",
-                "lastName": "Arias",
-                "primaryPosition": {
-                  "code": "6",
-                  "name": "Shortstop",
-                  "type": "Infielder",
-                  "abbreviation": "SS"
-                },
-                "useName": "Gabriel"
-              },
-              {
-                "id": 666310,
-                "fullName": "Bo Naylor",
-                "link": "/api/v1/people/666310",
-                "firstName": "Noah",
-                "lastName": "Naylor",
-                "primaryPosition": {
-                  "code": "2",
-                  "name": "Catcher",
-                  "type": "Catcher",
-                  "abbreviation": "C"
-                },
-                "useName": "Bo"
-              },
-              {
-                "id": 678877,
-                "fullName": "Jhonkensy Noel",
-                "link": "/api/v1/people/678877",
-                "firstName": "Jhonkensy",
-                "lastName": "Noel",
-                "primaryPosition": {
-                  "code": "9",
-                  "name": "Outfielder",
-                  "type": "Outfielder",
-                  "abbreviation": "RF"
-                },
-                "useName": "Jhonkensy"
-              },
-              {
-                "id": 669717,
-                "fullName": "Will Wilson",
-                "link": "/api/v1/people/669717",
-                "firstName": "Will",
-                "lastName": "Wilson",
-                "primaryPosition": {
-                  "code": "4",
-                  "name": "Second Base",
-                  "type": "Infielder",
-                  "abbreviation": "2B"
-                },
-                "useName": "Will"
-              }
-<<<<<<< HEAD
-=======
-            }
-          },
-          "venue": {
-            "id": 3313,
-            "name": "Yankee Stadium",
-            "link": "/api/v1/venues/3313"
-          },
-          "content": {
-            "link": "/api/v1/game/777644/content"
-          },
-          "gameNumber": 1,
-          "publicFacing": true,
-          "doubleHeader": "N",
-          "gamedayType": "P",
-          "tiebreaker": "N",
-          "calendarEventID": "14-777644-2025-06-05",
-          "seasonDisplay": "2025",
-          "dayNight": "night",
-          "scheduledInnings": 9,
-          "reverseHomeAwayStatus": false,
-          "inningBreakLength": 120,
-          "gamesInSeries": 3,
-          "seriesGameNumber": 3,
-          "seriesDescription": "Regular Season",
-          "recordSource": "S",
-          "ifNecessary": "N",
-          "ifNecessaryDescription": "Normal Game",
-          "lineups": {
-            "homePlayers": [
-              {
-                "id": 663757,
-                "fullName": "Trent Grisham",
-                "link": "/api/v1/people/663757",
-                "firstName": "Trenton",
-                "lastName": "Grisham",
-                "primaryPosition": {
-                  "code": "8",
-                  "name": "Outfielder",
-                  "type": "Outfielder",
-                  "abbreviation": "CF"
-                },
-                "useName": "Trent"
-              },
-              {
-                "id": 700250,
-                "fullName": "Ben Rice",
-                "link": "/api/v1/people/700250",
-                "firstName": "Benjamin",
-                "lastName": "Rice",
-                "primaryPosition": {
-                  "code": "3",
-                  "name": "First Base",
-                  "type": "Infielder",
-                  "abbreviation": "1B"
-                },
-                "useName": "Ben"
-              },
-              {
-                "id": 592450,
-                "fullName": "Aaron Judge",
-                "link": "/api/v1/people/592450",
-                "firstName": "Aaron",
-                "lastName": "Judge",
-                "primaryPosition": {
-                  "code": "10",
-                  "name": "Designated Hitter",
-                  "type": "Hitter",
-                  "abbreviation": "DH"
-                },
-                "useName": "Aaron"
-              },
-              {
-                "id": 641355,
-                "fullName": "Cody Bellinger",
-                "link": "/api/v1/people/641355",
-                "firstName": "Cody",
-                "lastName": "Bellinger",
-                "primaryPosition": {
-                  "code": "9",
-                  "name": "Outfielder",
-                  "type": "Outfielder",
-                  "abbreviation": "RF"
-                },
-                "useName": "Cody"
-              },
-              {
-                "id": 665862,
-                "fullName": "Jazz Chisholm Jr.",
-                "link": "/api/v1/people/665862",
-                "firstName": "Jasrado",
-                "lastName": "Chisholm",
-                "primaryPosition": {
-                  "code": "5",
-                  "name": "Third Base",
-                  "type": "Infielder",
-                  "abbreviation": "3B"
-                },
-                "useName": "Jazz"
-              },
-              {
-                "id": 683011,
-                "fullName": "Anthony Volpe",
-                "link": "/api/v1/people/683011",
-                "firstName": "Anthony",
-                "lastName": "Volpe",
-                "primaryPosition": {
-                  "code": "6",
-                  "name": "Shortstop",
-                  "type": "Infielder",
-                  "abbreviation": "SS"
-                },
-                "useName": "Anthony"
-              },
-              {
-                "id": 691176,
-                "fullName": "Jasson Dom\u00ednguez",
-                "link": "/api/v1/people/691176",
-                "firstName": "Jasson",
-                "lastName": "Dom\u00ednguez",
-                "primaryPosition": {
-                  "code": "7",
-                  "name": "Outfielder",
-                  "type": "Outfielder",
-                  "abbreviation": "LF"
-                },
-                "useName": "Jasson"
-              },
-              {
-                "id": 669224,
-                "fullName": "Austin Wells",
-                "link": "/api/v1/people/669224",
-                "firstName": "Austin",
-                "lastName": "Wells",
-                "primaryPosition": {
-                  "code": "2",
-                  "name": "Catcher",
-                  "type": "Catcher",
-                  "abbreviation": "C"
-                },
-                "useName": "Austin"
-              },
-              {
-                "id": 672724,
-                "fullName": "Oswald Peraza",
-                "link": "/api/v1/people/672724",
-                "firstName": "Oswald",
-                "lastName": "Peraza",
-                "primaryPosition": {
-                  "code": "4",
-                  "name": "Second Base",
-                  "type": "Infielder",
-                  "abbreviation": "2B"
-                },
-                "useName": "Oswald"
-              }
->>>>>>> 23b9862a
-            ]
-          }
-        },
-        {
-          "gamePk": 777629,
-          "gameGuid": "41151240-c11b-4b73-b9bd-f0d8a4ae0909",
-          "link": "/api/v1.1/game/777629/feed/live",
-          "gameType": "R",
-          "season": "2025",
-          "gameDate": "2025-06-05T23:35:00Z",
-          "officialDate": "2025-06-05",
-          "status": {
-            "abstractGameState": "Preview",
-            "codedGameState": "P",
-            "detailedState": "Pre-Game",
-            "statusCode": "P",
-            "startTimeTBD": false,
-            "abstractGameCode": "P"
-          },
-          "teams": {
-            "away": {
-              "leagueRecord": {
-                "wins": 29,
-                "losses": 33,
-                "pct": ".468"
-              },
-              "score": 0,
-              "team": {
-                "springLeague": {
-                  "id": 114,
-                  "name": "Cactus League",
-                  "link": "/api/v1/league/114",
-                  "abbreviation": "CL"
-                },
-                "allStarStatus": "N",
-                "id": 140,
-                "name": "Texas Rangers",
-                "link": "/api/v1/teams/140",
-                "season": 2025,
-                "venue": {
-                  "id": 5325,
-                  "name": "Globe Life Field",
-                  "link": "/api/v1/venues/5325"
-                },
-                "springVenue": {
-                  "id": 2603,
-                  "link": "/api/v1/venues/2603"
-                },
-                "teamCode": "tex",
-                "fileCode": "tex",
-                "abbreviation": "TEX",
-                "teamName": "Rangers",
-                "locationName": "Arlington",
-                "firstYearOfPlay": "1961",
-                "league": {
-                  "id": 103,
-                  "name": "American League",
-                  "link": "/api/v1/league/103"
-                },
-                "division": {
-                  "id": 200,
-                  "name": "American League West",
-                  "link": "/api/v1/divisions/200"
-                },
-                "sport": {
-                  "id": 1,
-                  "link": "/api/v1/sports/1",
-                  "name": "Major League Baseball"
-                },
-                "shortName": "Texas",
-                "franchiseName": "Texas",
-                "clubName": "Rangers",
-                "active": true
-              },
-              "probablePitcher": {
-                "id": 683004,
-                "fullName": "Jack Leiter",
-                "link": "/api/v1/people/683004"
-              },
-              "splitSquad": false,
-              "seriesNumber": 20,
-              "springLeague": {
-                "id": 114,
-                "name": "Cactus League",
-                "link": "/api/v1/league/114",
-                "abbreviation": "CL"
-              }
-            },
-            "home": {
-              "leagueRecord": {
-                "wins": 32,
-                "losses": 29,
-                "pct": ".525"
-              },
-              "score": 0,
-              "team": {
-                "springLeague": {
-                  "id": 115,
-                  "name": "Grapefruit League",
-                  "link": "/api/v1/league/115",
-                  "abbreviation": "GL"
-                },
-                "allStarStatus": "N",
-                "id": 139,
-                "name": "Tampa Bay Rays",
-                "link": "/api/v1/teams/139",
-                "season": 2025,
-                "venue": {
-                  "id": 2523,
-                  "name": "George M. Steinbrenner Field",
-                  "link": "/api/v1/venues/2523"
-                },
-                "springVenue": {
-                  "id": 2534,
-                  "link": "/api/v1/venues/2534"
-                },
-                "teamCode": "tba",
-                "fileCode": "tb",
-                "abbreviation": "TB",
-                "teamName": "Rays",
-                "locationName": "Tampa",
-                "firstYearOfPlay": "1996",
-                "league": {
-                  "id": 103,
-                  "name": "American League",
-                  "link": "/api/v1/league/103"
-                },
-                "division": {
-                  "id": 201,
-                  "name": "American League East",
-                  "link": "/api/v1/divisions/201"
-                },
-                "sport": {
-                  "id": 1,
-                  "link": "/api/v1/sports/1",
-                  "name": "Major League Baseball"
-                },
-                "shortName": "Tampa Bay",
-                "franchiseName": "Tampa Bay",
-                "clubName": "Rays",
-                "active": true
-              },
-              "probablePitcher": {
-                "id": 686752,
-                "fullName": "Ryan Pepiot",
-                "link": "/api/v1/people/686752"
-              },
-              "splitSquad": false,
-              "seriesNumber": 20,
-              "springLeague": {
-                "id": 115,
-                "name": "Grapefruit League",
-                "link": "/api/v1/league/115",
-                "abbreviation": "GL"
-              }
-            }
-          },
-          "venue": {
-            "id": 2523,
-            "name": "George M. Steinbrenner Field",
-            "link": "/api/v1/venues/2523"
-          },
-          "content": {
-            "link": "/api/v1/game/777629/content"
-          },
-          "gameNumber": 1,
-          "publicFacing": true,
-          "doubleHeader": "N",
-          "gamedayType": "P",
-          "tiebreaker": "N",
-          "calendarEventID": "14-777629-2025-06-05",
-          "seasonDisplay": "2025",
-          "dayNight": "night",
-          "scheduledInnings": 9,
-          "reverseHomeAwayStatus": false,
-          "inningBreakLength": 120,
-          "gamesInSeries": 3,
-          "seriesGameNumber": 3,
-          "seriesDescription": "Regular Season",
-          "recordSource": "S",
-          "ifNecessary": "N",
-          "ifNecessaryDescription": "Normal Game",
-          "lineups": {
-            "homePlayers": [
-              {
-                "id": 666139,
-                "fullName": "Josh Lowe",
-                "link": "/api/v1/people/666139",
-                "firstName": "Joshua",
-                "lastName": "Lowe",
-                "primaryPosition": {
-                  "code": "9",
-                  "name": "Outfielder",
-                  "type": "Outfielder",
-                  "abbreviation": "RF"
-                },
-                "useName": "Josh"
-              },
-              {
-                "id": 664040,
-                "fullName": "Brandon Lowe",
-                "link": "/api/v1/people/664040",
-                "firstName": "Brandon",
-                "lastName": "Lowe",
-                "primaryPosition": {
-                  "code": "4",
-                  "name": "Second Base",
-                  "type": "Infielder",
-                  "abbreviation": "2B"
-                },
-                "useName": "Brandon"
-              },
-              {
-                "id": 650490,
-                "fullName": "Yandy D\u00edaz",
-                "link": "/api/v1/people/650490",
-                "firstName": "Yandy",
-                "lastName": "D\u00edaz",
-                "primaryPosition": {
-                  "code": "10",
-                  "name": "Designated Hitter",
-                  "type": "Hitter",
-                  "abbreviation": "DH"
-                },
-                "useName": "Yandy"
-              },
-              {
-                "id": 666018,
-                "fullName": "Jonathan Aranda",
-                "link": "/api/v1/people/666018",
-                "firstName": "Jonathan",
-                "lastName": "Aranda",
-                "primaryPosition": {
-                  "code": "3",
-                  "name": "First Base",
-                  "type": "Infielder",
-                  "abbreviation": "1B"
-                },
-                "useName": "Jonathan"
-              },
-              {
-                "id": 691406,
-                "fullName": "Junior Caminero",
-                "link": "/api/v1/people/691406",
-                "firstName": "Junior",
-                "lastName": "Caminero",
-                "primaryPosition": {
-                  "code": "5",
-                  "name": "Third Base",
-                  "type": "Infielder",
-                  "abbreviation": "3B"
-                },
-                "useName": "Junior"
-              },
-              {
-                "id": 670224,
-                "fullName": "Kameron Misner",
-                "link": "/api/v1/people/670224",
-                "firstName": "Kameron",
-                "lastName": "Misner",
-                "primaryPosition": {
-                  "code": "8",
-                  "name": "Outfielder",
-                  "type": "Outfielder",
-                  "abbreviation": "CF"
-                },
-                "useName": "Kameron"
-              },
-              {
-                "id": 666624,
-                "fullName": "Christopher Morel",
-                "link": "/api/v1/people/666624",
-                "firstName": "Christopher",
-                "lastName": "Morel",
-                "primaryPosition": {
-                  "code": "7",
-                  "name": "Outfielder",
-                  "type": "Outfielder",
-                  "abbreviation": "LF"
-                },
-                "useName": "Christopher"
-              },
-              {
-                "id": 670764,
-                "fullName": "Taylor Walls",
-                "link": "/api/v1/people/670764",
-                "firstName": "Taylor",
-                "lastName": "Walls",
-                "primaryPosition": {
-                  "code": "6",
-                  "name": "Shortstop",
-                  "type": "Infielder",
-                  "abbreviation": "SS"
-                },
-                "useName": "Taylor"
-              },
-              {
-                "id": 643376,
-                "fullName": "Danny Jansen",
-                "link": "/api/v1/people/643376",
-                "firstName": "Daniel",
-                "lastName": "Jansen",
-                "primaryPosition": {
-                  "code": "2",
-                  "name": "Catcher",
-                  "type": "Catcher",
-                  "abbreviation": "C"
-                },
-                "useName": "Danny"
-              }
-<<<<<<< HEAD
-            ],
-            "awayPlayers": [
-              {
-                "id": 669701,
-                "fullName": "Josh Smith",
-                "link": "/api/v1/people/669701",
-                "firstName": "Josh",
-                "lastName": "Smith",
-                "primaryPosition": {
-                  "code": "3",
-                  "name": "First Base",
-                  "type": "Infielder",
-                  "abbreviation": "1B"
-                },
-                "useName": "Josh"
-              },
-              {
-                "id": 694671,
-                "fullName": "Wyatt Langford",
-                "link": "/api/v1/people/694671",
-                "firstName": "Wyatt",
-                "lastName": "Langford",
-                "primaryPosition": {
-                  "code": "8",
-                  "name": "Outfielder",
-                  "type": "Outfielder",
-                  "abbreviation": "CF"
-                },
-                "useName": "Wyatt"
-              },
-              {
-                "id": 608369,
-                "fullName": "Corey Seager",
-                "link": "/api/v1/people/608369",
-                "firstName": "Corey",
-                "lastName": "Seager",
-                "primaryPosition": {
-                  "code": "6",
-                  "name": "Shortstop",
-                  "type": "Infielder",
-                  "abbreviation": "SS"
-                },
-                "useName": "Corey"
-              },
-              {
-                "id": 673962,
-                "fullName": "Josh Jung",
-                "link": "/api/v1/people/673962",
-                "firstName": "Joshua",
-                "lastName": "Jung",
-                "primaryPosition": {
-                  "code": "5",
-                  "name": "Third Base",
-                  "type": "Infielder",
-                  "abbreviation": "3B"
-                },
-                "useName": "Josh"
-              },
-              {
-                "id": 696030,
-                "fullName": "Alejandro Osuna",
-                "link": "/api/v1/people/696030",
-                "firstName": "Tadeo",
-                "lastName": "Osuna",
-                "primaryPosition": {
-                  "code": "7",
-                  "name": "Outfielder",
-                  "type": "Outfielder",
-                  "abbreviation": "LF"
-                },
-                "useName": "Alejandro"
-              },
-              {
-                "id": 543760,
-                "fullName": "Marcus Semien",
-                "link": "/api/v1/people/543760",
-                "firstName": "Marcus",
-                "lastName": "Semien",
-                "primaryPosition": {
-                  "code": "4",
-                  "name": "Second Base",
-                  "type": "Infielder",
-                  "abbreviation": "2B"
-                },
-                "useName": "Marcus"
-              },
-              {
-                "id": 666969,
-                "fullName": "Adolis Garc\u00eda",
-                "link": "/api/v1/people/666969",
-                "firstName": "Jose",
-                "lastName": "Garc\u00eda",
-                "primaryPosition": {
-                  "code": "9",
-                  "name": "Outfielder",
-                  "type": "Outfielder",
-                  "abbreviation": "RF"
-                },
-                "useName": "Adolis"
-              },
-              {
-                "id": 669394,
-                "fullName": "Jake Burger",
-                "link": "/api/v1/people/669394",
-                "firstName": "Jacob",
-                "lastName": "Burger",
-                "primaryPosition": {
-                  "code": "10",
-                  "name": "Designated Hitter",
-                  "type": "Hitter",
-                  "abbreviation": "DH"
-                },
-                "useName": "Jake"
-              },
-              {
-                "id": 641680,
-                "fullName": "Jonah Heim",
-                "link": "/api/v1/people/641680",
-                "firstName": "Jonah",
-                "lastName": "Heim",
-                "primaryPosition": {
-                  "code": "2",
-                  "name": "Catcher",
-                  "type": "Catcher",
-                  "abbreviation": "C"
-                },
-                "useName": "Jonah"
-              }
-=======
->>>>>>> 23b9862a
             ]
           }
         }
